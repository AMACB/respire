//! Plain GSW.

use crate::fhe::fhe::*;
use crate::fhe::gsw_utils::*;
use crate::math::matrix::Matrix;
use crate::math::utils::ceil_log;
use crate::math::z_n::Z_N;
<<<<<<< HEAD
use std::ops::{Add, Mul};
=======
use rand::SeedableRng;
use rand_chacha::ChaCha20Rng;
>>>>>>> 750101ec

/*
 * A naive GSW implementation
 *
 * Parameters:
 *   - N_MINUS_1: N-1, since generics cannot be used in const expressions yet. Used only in key generation.
 *   - N,M: matrix dimensions. It is assumed that `M = N log_{G_BASE} Q`.
 *   - P: plaintext modulus.
 *   - Q: ciphertext modulus.
 *   - G_BASE: base used for the gadget matrix.
 *   - G_LEN: length of the `g` gadget vector, or alternatively `log_{G_BASE} Q`.
 *   - NOISE_WIDTH_MILLIONTHS: noise width, expressed in millionths to allow for precision past the decimal point (since f64 is not a valid generic parameter).
 *
 */

pub struct GSW<
    const N_MINUS_1: usize,
    const N: usize,
    const M: usize,
    const P: u64,
    const Q: u64,
    const G_BASE: u64,
    const G_LEN: usize,
    const NOISE_WIDTH_MILLIONTHS: u64,
> {}

#[derive(Clone, Debug)]
pub struct GSWCiphertext<
    const N: usize,
    const M: usize,
    const P: u64,
    const Q: u64,
    const G_BASE: u64,
    const G_LEN: usize,
> {
    ct: Matrix<N, M, Z_N<Q>>,
}

#[derive(Clone, Debug)]
pub struct GSWPublicKey<
    const N: usize,
    const M: usize,
    const P: u64,
    const Q: u64,
    const G_BASE: u64,
    const G_LEN: usize,
> {
    A: Matrix<N, M, Z_N<Q>>,
}

#[derive(Clone, Debug)]
pub struct GSWSecretKey<
    const N: usize,
    const M: usize,
    const P: u64,
    const Q: u64,
    const G_BASE: u64,
    const G_LEN: usize,
> {
    s_T: Matrix<1, N, Z_N<Q>>,
}

// TODO: Find a way to validate these params at compile time (static_assert / const_guards crate?)

impl<
        const N_MINUS_1: usize,
        const N: usize,
        const M: usize,
        const P: u64,
        const Q: u64,
        const G_BASE: u64,
        const G_LEN: usize,
        const NOISE_WIDTH_MILLIONTHS: u64,
    > EncryptionScheme for GSW<N_MINUS_1, N, M, P, Q, G_BASE, G_LEN, NOISE_WIDTH_MILLIONTHS>
{
    type Plaintext = Z_N<P>;
    type Ciphertext = GSWCiphertext<N, M, P, Q, G_BASE, G_LEN>;
    type PublicKey = GSWPublicKey<N, M, P, Q, G_BASE, G_LEN>;
    type SecretKey = GSWSecretKey<N, M, P, Q, G_BASE, G_LEN>;

    fn keygen() -> (Self::PublicKey, Self::SecretKey) {
<<<<<<< HEAD
        let (A, s_T) = gsw_keygen::<N_MINUS_1, N, M, _, NOISE_WIDTH_MILLIONTHS>();
        (PublicKey { A }, SecretKey { s_T })
    }

    fn encrypt(pk: &Self::PublicKey, mu: Z_N<P>) -> Self::Ciphertext {
        let mu = Z_N::<Q>::from(u64::from(mu));
        let ct = gsw_encrypt_pk::<N, M, G_BASE, G_LEN, _>(&pk.A, mu);
        Ciphertext { ct }
    }

    fn encrypt_sk(sk: &Self::SecretKey, mu: Z_N<P>) -> Self::Ciphertext {
        let mu = Z_N::<Q>::from(u64::from(mu));
        let ct = gsw_encrypt_sk::<N_MINUS_1, N, M, G_BASE, G_LEN, _, NOISE_WIDTH_MILLIONTHS>(
            &sk.s_T, mu,
        );
        Ciphertext { ct }
=======
        let mut rng = ChaCha20Rng::from_entropy();

        let a_bar: Matrix<N_MINUS_1, M, Z_N<Q>> = Matrix::rand_uniform(&mut rng);
        let s_bar_T: Matrix<1, N_MINUS_1, Z_N<Q>> = Matrix::rand_uniform(&mut rng);
        let e: Matrix<1, M, Z_N<Q>> =
            Matrix::rand_discrete_gaussian::<_, NOISE_WIDTH_MILLIONTHS>(&mut rng);

        let A: Matrix<N, M, Z_N<Q>> = Matrix::stack(&a_bar, &(&(&s_bar_T * &a_bar) + &e));
        let mut s_T: Matrix<1, N, Z_N<Q>> = Matrix::zero();
        s_T.copy_into(&(-&s_bar_T), 0, 0);
        s_T[(0, N - 1)] = Z_N::one();
        (Self::PublicKey { A }, Self::SecretKey { s_T })
    }

    fn encrypt(pk: &Self::PublicKey, mu: &Self::Plaintext) -> Self::Ciphertext {
        let A = &pk.A;

        let mut rng = ChaCha20Rng::from_entropy();
        let R: Matrix<M, M, Z_N<Q>> = Matrix::rand_zero_one(&mut rng);

        let G = build_gadget::<Z_N<Q>, N, M, Q, G_BASE, G_LEN>();

        let ct = &(A * &R) + &(&G * &mu.include_into());
        Self::Ciphertext { ct }
>>>>>>> 750101ec
    }

    fn decrypt(sk: &Self::SecretKey, ct: &Self::Ciphertext) -> Z_N<P> {
        let s_T = &sk.s_T;
        let ct = &ct.ct;
<<<<<<< HEAD
        let pt = gsw_half_decrypt::<N, M, P, Q, G_BASE, G_LEN, _>(s_T, ct);
        gsw_round::<P, Q, _>(pt)
=======
        let q_over_p = Z_N::from(Q / P);
        let g_inv = &gadget_inverse::<Z_N<Q>, N, M, N, G_BASE, G_LEN>(
            &(&Matrix::<N, N, Z_N<Q>>::identity() * &q_over_p),
        );

        let pt = &(&(s_T * ct) * g_inv)[(0, N - 1)];
        pt.round_down_into()
>>>>>>> 750101ec
    }
}

/*
 * GSW homomorphic addition / multiplication
 */

impl<
<<<<<<< HEAD
        'a,
        const N: usize,
        const M: usize,
        const P: u64,
        const Q: u64,
        const G_BASE: u64,
        const G_LEN: usize,
    > CiphertextRef<P, Ciphertext<N, M, P, Q, G_BASE, G_LEN>>
    for &'a Ciphertext<N, M, P, Q, G_BASE, G_LEN>
{
}

impl<
        const N: usize,
        const M: usize,
        const P: u64,
        const Q: u64,
        const G_BASE: u64,
        const G_LEN: usize,
    > Add<&Z_N<P>> for &Ciphertext<N, M, P, Q, G_BASE, G_LEN>
{
    type Output = Ciphertext<N, M, P, Q, G_BASE, G_LEN>;
    // TODO: remove borrow (from all)
    fn add(self, rhs: &Z_N<P>) -> Self::Output {
        let rhs_q = &Z_N::<Q>::from(u64::from(*rhs));
        Ciphertext {
            ct: scalar_ciphertext_add::<N, M, G_BASE, G_LEN, _>(&self.ct, &rhs_q),
        }
    }
}

impl<
        'a,
=======
        const N_MINUS_1: usize,
>>>>>>> 750101ec
        const N: usize,
        const M: usize,
        const P: u64,
        const Q: u64,
        const G_BASE: u64,
        const G_LEN: usize,
        const NOISE_WIDTH_MILLIONTHS: u64,
    > AddHomEncryptionScheme for GSW<N_MINUS_1, N, M, P, Q, G_BASE, G_LEN, NOISE_WIDTH_MILLIONTHS>
{
<<<<<<< HEAD
    type Output = Ciphertext<N, M, P, Q, G_BASE, G_LEN>;
    fn mul(self, rhs: Z_N<P>) -> Self::Output {
        let rhs_q = &Z_N::<Q>::from(u64::from(rhs));
        Ciphertext {
            ct: scalar_ciphertext_mul::<N, M, G_BASE, G_LEN, _>(&self.ct, &rhs_q),
=======
    fn add_hom(lhs: &Self::Ciphertext, rhs: &Self::Ciphertext) -> Self::Ciphertext {
        GSWCiphertext {
            ct: &lhs.ct + &rhs.ct,
>>>>>>> 750101ec
        }
    }
}

impl<
        const N_MINUS_1: usize,
        const N: usize,
        const M: usize,
        const P: u64,
        const Q: u64,
        const G_BASE: u64,
        const G_LEN: usize,
        const NOISE_WIDTH_MILLIONTHS: u64,
    > MulHomEncryptionScheme for GSW<N_MINUS_1, N, M, P, Q, G_BASE, G_LEN, NOISE_WIDTH_MILLIONTHS>
{
<<<<<<< HEAD
    type Output = Ciphertext<N, M, P, Q, G_BASE, G_LEN>;
    fn add(self, rhs: Self) -> Self::Output {
        Ciphertext {
            ct: ciphertext_add::<N, M, G_BASE, G_LEN, _>(&self.ct, &rhs.ct),
=======
    fn mul_hom(lhs: &Self::Ciphertext, rhs: &Self::Ciphertext) -> Self::Ciphertext {
        GSWCiphertext {
            ct: &lhs.ct * &gadget_inverse::<Z_N<Q>, N, M, M, G_BASE, G_LEN>(&rhs.ct),
>>>>>>> 750101ec
        }
    }
}

impl<
        const N_MINUS_1: usize,
        const N: usize,
        const M: usize,
        const P: u64,
        const Q: u64,
        const G_BASE: u64,
        const G_LEN: usize,
        const NOISE_WIDTH_MILLIONTHS: u64,
    > MulScalarEncryptionScheme<Z_N<P>>
    for GSW<N_MINUS_1, N, M, P, Q, G_BASE, G_LEN, NOISE_WIDTH_MILLIONTHS>
{
<<<<<<< HEAD
    type Output = Ciphertext<N, M, P, Q, G_BASE, G_LEN>;
    fn mul(self, rhs: Self) -> Self::Output {
        Ciphertext {
            ct: ciphertext_mul::<N, M, G_BASE, G_LEN, _>(&self.ct, &rhs.ct),
=======
    fn mul_scalar(lhs: &Self::Ciphertext, rhs: &Z_N<P>) -> Self::Ciphertext {
        let rhs_q: Z_N<Q> = rhs.include_into();
        Self::Ciphertext {
            ct: &lhs.ct
                * &gadget_inverse::<Z_N<Q>, N, M, M, G_BASE, G_LEN>(
                    &(&build_gadget::<Z_N<Q>, N, M, Q, G_BASE, G_LEN>() * &rhs_q),
                ),
>>>>>>> 750101ec
        }
    }
}

/*
 * GSW params
 */

pub struct Params {
    pub N: usize,
    pub M: usize,
    pub P: u64,
    pub Q: u64,
    pub G_BASE: u64,
    pub NOISE_WIDTH_MILLIONTHS: u64,
}

macro_rules! gsw_from_params {
    ($params:expr) => {
        GSW<
            { $params.N - 1 },
            { $params.N },
            { $params.M },
            { $params.P },
            { $params.Q },
            { $params.G_BASE },
            { ceil_log($params.G_BASE, $params.Q) },
            { $params.NOISE_WIDTH_MILLIONTHS },
        >
    }
}

/*
 * Pre-defined sets of parameters
 */

pub const GSW_TEST_PARAMS: Params = Params {
    N: 5,
    M: 140,
    P: 31,
    Q: 268369921,
    G_BASE: 2,
    NOISE_WIDTH_MILLIONTHS: 6_400_000,
};

pub type GSWTest = gsw_from_params!(GSW_TEST_PARAMS);

#[cfg(test)]
mod test {
    use super::*;

    #[test]
    fn keygen_is_correct() {
        let threshold = 4f64 * (GSW_TEST_PARAMS.NOISE_WIDTH_MILLIONTHS as f64 / 1_000_000_f64);
        let (A, s_T) = GSWTest::keygen();
        let e = &s_T.s_T * &A.A;

        for i in 0..GSW_TEST_PARAMS.M {
            assert!(
                (e[(0, i)].norm() as f64) < threshold,
                "e^T = s_T * A was too big"
            );
        }
    }

    #[test]
    fn encryption_is_correct() {
        let (A, s_T) = GSWTest::keygen();
        for i in 0_u64..10_u64 {
            let mu = Z_N::from(i);
            let ct = GSWTest::encrypt(&A, &mu);
            let pt = GSWTest::decrypt(&s_T, &ct);
            assert_eq!(pt, mu, "decryption failed");
        }
    }

    #[test]
    fn encryption_sk_is_correct() {
        let (A, s_T) = GSWTest::keygen();
        for i in 0_u64..10_u64 {
            let mu = Z_N::from(i);
            let ct = GSWTest::encrypt_sk(&s_T, mu);
            let pt = GSWTest::decrypt(&s_T, &ct);
            assert_eq!(pt, mu, "decryption failed");
        }
    }

    #[test]
    fn homomorphism_is_correcty() {
        let (A, s_T) = GSWTest::keygen();
        for i in 0_u64..10_u64 {
            for j in 0_u64..10_u64 {
                let mu1 = Z_N::from(i);
                let mu2 = Z_N::from(j);
                let ct1 = GSWTest::encrypt(&A, &mu1);
                let ct2 = GSWTest::encrypt(&A, &mu2);

                let pt_add_ct = GSWTest::decrypt(&s_T, &(GSWTest::add_hom(&ct1, &ct2)));
                let pt_mul_ct = GSWTest::decrypt(&s_T, &(GSWTest::mul_hom(&ct1, &ct2)));
                let pt_mul_scalar = GSWTest::decrypt(&s_T, &(GSWTest::mul_scalar(&ct1, &mu2)));

                assert_eq!(pt_add_ct, mu1 + mu2, "ciphertext addition failed");
                assert_eq!(pt_mul_ct, mu1 * mu2, "ciphertext multiplication failed");
                assert_eq!(pt_mul_scalar, mu1 * mu2, "multiplication by scalar failed");
            }
        }
    }

    #[test]
    fn homomorphism_mul_multiple_correct() {
        let (A, s_T) = GSWTest::keygen();
        let mu1 = Z_N::from(5_u64);
        let mu2 = Z_N::from(12_u64);
        let mu3 = Z_N::from(6_u64);
        let mu4 = Z_N::from(18_u64);

        let ct1 = GSWTest::encrypt(&A, &mu1);
        let ct2 = GSWTest::encrypt(&A, &mu2);
        let ct3 = GSWTest::encrypt(&A, &mu3);
        let ct4 = GSWTest::encrypt(&A, &mu4);

        let ct12 = GSWTest::mul_hom(&ct1, &ct2);
        let ct34 = GSWTest::mul_hom(&ct3, &ct4);
        let ct1234 = GSWTest::mul_hom(&ct12, &ct34);
        // let ct31234 = &ct3 * &ct1234;

        let pt12 = GSWTest::decrypt(&s_T, &ct12);
        let pt34 = GSWTest::decrypt(&s_T, &ct34);
        let pt1234 = GSWTest::decrypt(&s_T, &ct1234);
        // let pt31234 = gsw::decrypt(&s_T, &ct31234);

        assert_eq!(pt12, &mu1 * &mu2);
        assert_eq!(pt34, &mu3 * &mu4);
        assert_eq!(pt1234, &(&(&mu1 * &mu2) * &mu3) * &mu4);
        // assert_eq!(pt31234, &(&(&(&mu1 * &mu2) * &mu3) * &mu4) * &mu3);
    }
}
// Old testing for valid parameters -- for future reference if we want to reimplement these as compile time checks

// #[cfg(test)]
// mod tests {
//     use super::*;
//
//     fn verify_int_params<
//         const N: usize,
//         const M: usize,
//         const P: u64,
//         const Q: u64,
//         const G_BASE: u64,
//         const G_LEN: usize,
//         const N_MINUS_1: usize,
//     >(
//         _params: IntParams<N_MINUS_1, N, M, P, Q, G_BASE, G_LEN>,
//     ) {
//         assert_eq!(N_MINUS_1 + 1, N, "N_MINUS_1 not correct");
//         assert!(P <= Q, "plaintext modulus bigger than ciphertext modulus");
//         let mut x = Q;
//         for _ in 0..G_LEN {
//             x /= G_BASE;
//         }
//         assert_eq!(
//             x, 0,
//             "gadget matrix not long enough (expected: G_LEN >= log Q)"
//         );
//         assert!(G_LEN * N <= M, "M >= N log Q not satisfied");
//     }
//
//     #[test]
//     fn test_params_is_correct() {
//         verify_int_params(TEST_PARAMS);
//     }
// }

// Params struct from spiral

// pub struct Params {
//     pub poly_len: usize,
//     pub poly_len_log2: usize,
//     pub ntt_tables: Vec<Vec<Vec<u64>>>,
//     pub scratch: Vec<u64>,

//     pub crt_count: usize,
//     pub barrett_cr_0: [u64; MAX_MODULI],
//     pub barrett_cr_1: [u64; MAX_MODULI],
//     pub barrett_cr_0_modulus: u64,
//     pub barrett_cr_1_modulus: u64,
//     pub mod0_inv_mod1: u64,
//     pub mod1_inv_mod0: u64,
//     pub moduli: [u64; MAX_MODULI],
//     pub modulus: u64,
//     pub modulus_log2: u64,
//     pub noise_width: f64,

//     pub n: usize,
//     pub pt_modulus: u64,
//     pub q2_bits: u64,
//     pub t_conv: usize,
//     pub t_exp_left: usize,
//     pub t_exp_right: usize,
//     pub t_gsw: usize,

//     pub expand_queries: bool,
//     pub db_dim_1: usize,
//     pub db_dim_2: usize,
//     pub instances: usize,
//     pub db_item_size: usize,
// }<|MERGE_RESOLUTION|>--- conflicted
+++ resolved
@@ -5,12 +5,6 @@
 use crate::math::matrix::Matrix;
 use crate::math::utils::ceil_log;
 use crate::math::z_n::Z_N;
-<<<<<<< HEAD
-use std::ops::{Add, Mul};
-=======
-use rand::SeedableRng;
-use rand_chacha::ChaCha20Rng;
->>>>>>> 750101ec
 
 /*
  * A naive GSW implementation
@@ -76,6 +70,64 @@
 // TODO: Find a way to validate these params at compile time (static_assert / const_guards crate?)
 
 impl<
+    const N_MINUS_1: usize,
+    const N: usize,
+    const M: usize,
+    const P: u64,
+    const Q: u64,
+    const G_BASE: u64,
+    const G_LEN: usize,
+    const NOISE_WIDTH_MILLIONTHS: u64,
+    > FHEScheme for GSW<N_MINUS_1, N, M, P, Q, G_BASE, G_LEN, NOISE_WIDTH_MILLIONTHS>
+{
+}
+
+impl<
+    const N_MINUS_1: usize,
+    const N: usize,
+    const M: usize,
+    const P: u64,
+    const Q: u64,
+    const G_BASE: u64,
+    const G_LEN: usize,
+    const NOISE_WIDTH_MILLIONTHS: u64,
+    > EncryptionScheme for GSW<N_MINUS_1, N, M, P, Q, G_BASE, G_LEN, NOISE_WIDTH_MILLIONTHS>
+{
+    type Plaintext = Z_N<P>;
+    type Ciphertext = GSWCiphertext<N, M, P, Q, G_BASE, G_LEN>;
+    type PublicKey = GSWPublicKey<N, M, P, Q, G_BASE, G_LEN>;
+    type SecretKey = GSWSecretKey<N, M, P, Q, G_BASE, G_LEN>;
+
+    fn keygen() -> (Self::PublicKey, Self::SecretKey) {
+        let (A, s_T) = gsw_keygen::<N_MINUS_1, N, M, _, NOISE_WIDTH_MILLIONTHS>();
+        (Self::PublicKey { A }, Self::SecretKey { s_T })
+    }
+
+    fn encrypt(pk: &Self::PublicKey, mu: &Self::Plaintext) -> Self::Ciphertext {
+        let ct = gsw_encrypt_pk::<N, M, G_BASE, G_LEN, _>(&pk.A, mu.include_into());
+        Self::Ciphertext { ct }
+    }
+
+    fn encrypt_sk(sk: &Self::SecretKey, mu: &Self::Plaintext) -> Self::Ciphertext {
+        let ct = gsw_encrypt_sk::<N_MINUS_1, N, M, G_BASE, G_LEN, _, NOISE_WIDTH_MILLIONTHS>(
+            &sk.s_T, mu.include_into(),
+        );
+        Self::Ciphertext { ct }
+    }
+
+    fn decrypt(sk: &Self::SecretKey, ct: &Self::Ciphertext) -> Z_N<P> {
+        let s_T = &sk.s_T;
+        let ct = &ct.ct;
+        let pt = gsw_half_decrypt::<N, M, P, Q, G_BASE, G_LEN, _>(s_T, ct);
+        pt.round_down_into()
+    }
+}
+
+/*
+ * GSW homomorphic addition / multiplication
+ */
+
+impl<
         const N_MINUS_1: usize,
         const N: usize,
         const M: usize,
@@ -84,139 +136,11 @@
         const G_BASE: u64,
         const G_LEN: usize,
         const NOISE_WIDTH_MILLIONTHS: u64,
-    > EncryptionScheme for GSW<N_MINUS_1, N, M, P, Q, G_BASE, G_LEN, NOISE_WIDTH_MILLIONTHS>
-{
-    type Plaintext = Z_N<P>;
-    type Ciphertext = GSWCiphertext<N, M, P, Q, G_BASE, G_LEN>;
-    type PublicKey = GSWPublicKey<N, M, P, Q, G_BASE, G_LEN>;
-    type SecretKey = GSWSecretKey<N, M, P, Q, G_BASE, G_LEN>;
-
-    fn keygen() -> (Self::PublicKey, Self::SecretKey) {
-<<<<<<< HEAD
-        let (A, s_T) = gsw_keygen::<N_MINUS_1, N, M, _, NOISE_WIDTH_MILLIONTHS>();
-        (PublicKey { A }, SecretKey { s_T })
-    }
-
-    fn encrypt(pk: &Self::PublicKey, mu: Z_N<P>) -> Self::Ciphertext {
-        let mu = Z_N::<Q>::from(u64::from(mu));
-        let ct = gsw_encrypt_pk::<N, M, G_BASE, G_LEN, _>(&pk.A, mu);
-        Ciphertext { ct }
-    }
-
-    fn encrypt_sk(sk: &Self::SecretKey, mu: Z_N<P>) -> Self::Ciphertext {
-        let mu = Z_N::<Q>::from(u64::from(mu));
-        let ct = gsw_encrypt_sk::<N_MINUS_1, N, M, G_BASE, G_LEN, _, NOISE_WIDTH_MILLIONTHS>(
-            &sk.s_T, mu,
-        );
-        Ciphertext { ct }
-=======
-        let mut rng = ChaCha20Rng::from_entropy();
-
-        let a_bar: Matrix<N_MINUS_1, M, Z_N<Q>> = Matrix::rand_uniform(&mut rng);
-        let s_bar_T: Matrix<1, N_MINUS_1, Z_N<Q>> = Matrix::rand_uniform(&mut rng);
-        let e: Matrix<1, M, Z_N<Q>> =
-            Matrix::rand_discrete_gaussian::<_, NOISE_WIDTH_MILLIONTHS>(&mut rng);
-
-        let A: Matrix<N, M, Z_N<Q>> = Matrix::stack(&a_bar, &(&(&s_bar_T * &a_bar) + &e));
-        let mut s_T: Matrix<1, N, Z_N<Q>> = Matrix::zero();
-        s_T.copy_into(&(-&s_bar_T), 0, 0);
-        s_T[(0, N - 1)] = Z_N::one();
-        (Self::PublicKey { A }, Self::SecretKey { s_T })
-    }
-
-    fn encrypt(pk: &Self::PublicKey, mu: &Self::Plaintext) -> Self::Ciphertext {
-        let A = &pk.A;
-
-        let mut rng = ChaCha20Rng::from_entropy();
-        let R: Matrix<M, M, Z_N<Q>> = Matrix::rand_zero_one(&mut rng);
-
-        let G = build_gadget::<Z_N<Q>, N, M, Q, G_BASE, G_LEN>();
-
-        let ct = &(A * &R) + &(&G * &mu.include_into());
-        Self::Ciphertext { ct }
->>>>>>> 750101ec
-    }
-
-    fn decrypt(sk: &Self::SecretKey, ct: &Self::Ciphertext) -> Z_N<P> {
-        let s_T = &sk.s_T;
-        let ct = &ct.ct;
-<<<<<<< HEAD
-        let pt = gsw_half_decrypt::<N, M, P, Q, G_BASE, G_LEN, _>(s_T, ct);
-        gsw_round::<P, Q, _>(pt)
-=======
-        let q_over_p = Z_N::from(Q / P);
-        let g_inv = &gadget_inverse::<Z_N<Q>, N, M, N, G_BASE, G_LEN>(
-            &(&Matrix::<N, N, Z_N<Q>>::identity() * &q_over_p),
-        );
-
-        let pt = &(&(s_T * ct) * g_inv)[(0, N - 1)];
-        pt.round_down_into()
->>>>>>> 750101ec
-    }
-}
-
-/*
- * GSW homomorphic addition / multiplication
- */
-
-impl<
-<<<<<<< HEAD
-        'a,
-        const N: usize,
-        const M: usize,
-        const P: u64,
-        const Q: u64,
-        const G_BASE: u64,
-        const G_LEN: usize,
-    > CiphertextRef<P, Ciphertext<N, M, P, Q, G_BASE, G_LEN>>
-    for &'a Ciphertext<N, M, P, Q, G_BASE, G_LEN>
-{
-}
-
-impl<
-        const N: usize,
-        const M: usize,
-        const P: u64,
-        const Q: u64,
-        const G_BASE: u64,
-        const G_LEN: usize,
-    > Add<&Z_N<P>> for &Ciphertext<N, M, P, Q, G_BASE, G_LEN>
-{
-    type Output = Ciphertext<N, M, P, Q, G_BASE, G_LEN>;
-    // TODO: remove borrow (from all)
-    fn add(self, rhs: &Z_N<P>) -> Self::Output {
-        let rhs_q = &Z_N::<Q>::from(u64::from(*rhs));
-        Ciphertext {
-            ct: scalar_ciphertext_add::<N, M, G_BASE, G_LEN, _>(&self.ct, &rhs_q),
-        }
-    }
-}
-
-impl<
-        'a,
-=======
-        const N_MINUS_1: usize,
->>>>>>> 750101ec
-        const N: usize,
-        const M: usize,
-        const P: u64,
-        const Q: u64,
-        const G_BASE: u64,
-        const G_LEN: usize,
-        const NOISE_WIDTH_MILLIONTHS: u64,
     > AddHomEncryptionScheme for GSW<N_MINUS_1, N, M, P, Q, G_BASE, G_LEN, NOISE_WIDTH_MILLIONTHS>
 {
-<<<<<<< HEAD
-    type Output = Ciphertext<N, M, P, Q, G_BASE, G_LEN>;
-    fn mul(self, rhs: Z_N<P>) -> Self::Output {
-        let rhs_q = &Z_N::<Q>::from(u64::from(rhs));
-        Ciphertext {
-            ct: scalar_ciphertext_mul::<N, M, G_BASE, G_LEN, _>(&self.ct, &rhs_q),
-=======
     fn add_hom(lhs: &Self::Ciphertext, rhs: &Self::Ciphertext) -> Self::Ciphertext {
-        GSWCiphertext {
-            ct: &lhs.ct + &rhs.ct,
->>>>>>> 750101ec
+        Self::Ciphertext {
+            ct: ciphertext_add::<N, M, G_BASE, G_LEN, _>(&lhs.ct, &rhs.ct),
         }
     }
 }
@@ -232,16 +156,29 @@
         const NOISE_WIDTH_MILLIONTHS: u64,
     > MulHomEncryptionScheme for GSW<N_MINUS_1, N, M, P, Q, G_BASE, G_LEN, NOISE_WIDTH_MILLIONTHS>
 {
-<<<<<<< HEAD
-    type Output = Ciphertext<N, M, P, Q, G_BASE, G_LEN>;
-    fn add(self, rhs: Self) -> Self::Output {
-        Ciphertext {
-            ct: ciphertext_add::<N, M, G_BASE, G_LEN, _>(&self.ct, &rhs.ct),
-=======
     fn mul_hom(lhs: &Self::Ciphertext, rhs: &Self::Ciphertext) -> Self::Ciphertext {
-        GSWCiphertext {
-            ct: &lhs.ct * &gadget_inverse::<Z_N<Q>, N, M, M, G_BASE, G_LEN>(&rhs.ct),
->>>>>>> 750101ec
+        Self::Ciphertext {
+            ct: ciphertext_mul::<N, M, G_BASE, G_LEN, _>(&lhs.ct, &rhs.ct),
+        }
+    }
+}
+
+impl<
+        const N_MINUS_1: usize,
+        const N: usize,
+        const M: usize,
+        const P: u64,
+        const Q: u64,
+        const G_BASE: u64,
+        const G_LEN: usize,
+        const NOISE_WIDTH_MILLIONTHS: u64,
+    > AddScalarEncryptionScheme<Z_N<P>>
+    for GSW<N_MINUS_1, N, M, P, Q, G_BASE, G_LEN, NOISE_WIDTH_MILLIONTHS>
+{
+    fn add_scalar(lhs: &Self::Ciphertext, rhs: &Z_N<P>) -> Self::Ciphertext {
+        let rhs_q: Z_N<Q> = rhs.include_into();
+        Self::Ciphertext {
+            ct: scalar_ciphertext_add::<N, M, G_BASE, G_LEN, _>(&lhs.ct, &rhs_q),
         }
     }
 }
@@ -258,20 +195,10 @@
     > MulScalarEncryptionScheme<Z_N<P>>
     for GSW<N_MINUS_1, N, M, P, Q, G_BASE, G_LEN, NOISE_WIDTH_MILLIONTHS>
 {
-<<<<<<< HEAD
-    type Output = Ciphertext<N, M, P, Q, G_BASE, G_LEN>;
-    fn mul(self, rhs: Self) -> Self::Output {
-        Ciphertext {
-            ct: ciphertext_mul::<N, M, G_BASE, G_LEN, _>(&self.ct, &rhs.ct),
-=======
     fn mul_scalar(lhs: &Self::Ciphertext, rhs: &Z_N<P>) -> Self::Ciphertext {
         let rhs_q: Z_N<Q> = rhs.include_into();
         Self::Ciphertext {
-            ct: &lhs.ct
-                * &gadget_inverse::<Z_N<Q>, N, M, M, G_BASE, G_LEN>(
-                    &(&build_gadget::<Z_N<Q>, N, M, Q, G_BASE, G_LEN>() * &rhs_q),
-                ),
->>>>>>> 750101ec
+            ct: scalar_ciphertext_mul::<N, M, G_BASE, G_LEN, _>(&lhs.ct, &rhs_q),
         }
     }
 }
@@ -353,14 +280,14 @@
         let (A, s_T) = GSWTest::keygen();
         for i in 0_u64..10_u64 {
             let mu = Z_N::from(i);
-            let ct = GSWTest::encrypt_sk(&s_T, mu);
+            let ct = GSWTest::encrypt_sk(&s_T, &mu);
             let pt = GSWTest::decrypt(&s_T, &ct);
             assert_eq!(pt, mu, "decryption failed");
         }
     }
 
     #[test]
-    fn homomorphism_is_correcty() {
+    fn homomorphism_is_correct() {
         let (A, s_T) = GSWTest::keygen();
         for i in 0_u64..10_u64 {
             for j in 0_u64..10_u64 {
