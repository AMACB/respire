--- conflicted
+++ resolved
@@ -12,30 +12,6 @@
 {
 }
 
-<<<<<<< HEAD
-/// A generic FHE scheme type that supports the following:
-///  - Key generation
-///  - Public key and secret key encryption
-///  - Decryption
-///  - Ciphertext addition and multiplication
-///  - Scalar-ciphertext multiplication. Note that scalar-ciphertext addition is not required (yet).
-// TODO make message and scalar type generic
-// TODO: require scalar-ciphertext addition?
-
-pub trait FHEScheme<const P: u64>: Sized
-where
-    for<'a> &'a <Self as FHEScheme<P>>::Ciphertext:
-        CiphertextRef<P, <Self as FHEScheme<P>>::Ciphertext>,
-{
-    type Ciphertext: Sized + Clone;
-    type PublicKey: Sized + Clone;
-    type SecretKey: Sized + Clone;
-
-    fn keygen() -> (Self::PublicKey, Self::SecretKey);
-    fn encrypt(pk: &Self::PublicKey, mu: Z_N<P>) -> Self::Ciphertext;
-    fn encrypt_sk(sk: &Self::SecretKey, mu: Z_N<P>) -> Self::Ciphertext;
-    fn decrypt(sk: &Self::SecretKey, ct: &Self::Ciphertext) -> Z_N<P>;
-=======
 /// A generic encryption scheme.
 pub trait EncryptionScheme {
     type Plaintext: Clone;
@@ -45,6 +21,7 @@
 
     fn keygen() -> (Self::PublicKey, Self::SecretKey);
     fn encrypt(pk: &Self::PublicKey, mu: &Self::Plaintext) -> Self::Ciphertext;
+    fn encrypt_sk(sk: &Self::SecretKey, mu: &Self::Plaintext) -> Self::Ciphertext;
     fn decrypt(sk: &Self::SecretKey, ct: &Self::Ciphertext) -> Self::Plaintext;
 }
 
@@ -58,9 +35,12 @@
 
 pub trait FHEScheme: AddHomEncryptionScheme + MulHomEncryptionScheme {}
 
+pub trait AddScalarEncryptionScheme<Scalar>: EncryptionScheme {
+    fn add_scalar(lhs: &Self::Ciphertext, rhs: &Scalar) -> Self::Ciphertext;
+}
+
 pub trait MulScalarEncryptionScheme<Scalar>: EncryptionScheme {
     fn mul_scalar(lhs: &Self::Ciphertext, rhs: &Scalar) -> Self::Ciphertext;
->>>>>>> 750101ec
 }
 
 /// The trivial (insecure) FHE scheme where encryption does nothing, useful for testing.
@@ -108,16 +88,11 @@
         mu.clone()
     }
 
-<<<<<<< HEAD
-    fn encrypt_sk(_: &Self::SecretKey, mu: Z_N<P>) -> Self::Ciphertext {
-        mu
+    fn encrypt_sk(_: &Self::SecretKey, mu: &Self::Plaintext) -> Self::Ciphertext {
+        mu.clone()
     }
 
-    fn decrypt(_: &Self::SecretKey, ct: &Self::Ciphertext) -> Z_N<P> {
-        *ct
-=======
     fn decrypt(_: &Self::SecretKey, ct: &Self::Ciphertext) -> Self::Plaintext {
         ct.clone()
->>>>>>> 750101ec
     }
 }