//! FHE (Fully Homomorphic Encryption) specific constructs.
pub mod discrete_gaussian;
pub mod fhe;
pub mod gadget;
pub mod gsw;
<<<<<<< HEAD
pub mod gsw_crt;
pub mod gsw_utils;
pub mod noise_tracker;
pub mod ringgsw;
pub mod ringgsw_crt;
pub mod ringgsw_ntt;
pub mod ringgsw_ntt_crt;
mod tests;
=======
pub mod ringgsw_ntt;
pub mod ringgsw_raw;
>>>>>>> 750101ec

// TODO
// Handle errors more gracefully (e.g. don't panic on decryption failure)
// Documentation - explain why FHEScheme is a trait; params as generics/types.<|MERGE_RESOLUTION|>--- conflicted
+++ resolved
@@ -3,19 +3,13 @@
 pub mod fhe;
 pub mod gadget;
 pub mod gsw;
-<<<<<<< HEAD
 pub mod gsw_crt;
 pub mod gsw_utils;
 pub mod noise_tracker;
-pub mod ringgsw;
+pub mod ringgsw_raw;
 pub mod ringgsw_crt;
 pub mod ringgsw_ntt;
 pub mod ringgsw_ntt_crt;
-mod tests;
-=======
-pub mod ringgsw_ntt;
-pub mod ringgsw_raw;
->>>>>>> 750101ec
 
 // TODO
 // Handle errors more gracefully (e.g. don't panic on decryption failure)
