--- conflicted
+++ resolved
@@ -1,19 +1,12 @@
 //! Ring GSW, but polynomials are represented via their DFT. See `Z_N_CycloNTT`.
 
 use crate::fhe::fhe::*;
-use crate::fhe::gadget::*;
 use crate::fhe::gsw_utils::*;
 use crate::math::matrix::Matrix;
 use crate::math::utils::ceil_log;
 use crate::math::z_n::Z_N;
 use crate::math::z_n_cyclo::Z_N_CycloRaw;
 use crate::math::z_n_cyclo_ntt::Z_N_CycloNTT;
-<<<<<<< HEAD
-use std::ops::{Add, Mul};
-=======
-use rand::SeedableRng;
-use rand_chacha::ChaCha20Rng;
->>>>>>> 750101ec
 
 pub struct RingGSWNTT<
     const N_MINUS_1: usize,
@@ -99,249 +92,124 @@
     > EncryptionScheme
     for RingGSWNTT<N_MINUS_1, N, M, P, Q, D, W, G_BASE, G_LEN, NOISE_WIDTH_MILLIONTHS>
 {
-    type Plaintext = Z_N_CycloRaw<D, P>;
+    type Plaintext = Z_N<P>;
     type Ciphertext = RingGSWNTTCiphertext<N, M, P, Q, D, W, G_BASE, G_LEN>;
     type PublicKey = RingGSWNTTPublicKey<N, M, P, Q, D, W, G_BASE, G_LEN>;
     type SecretKey = RingGSWNTTSecretKey<N, M, P, Q, D, W, G_BASE, G_LEN>;
 
     fn keygen() -> (Self::PublicKey, Self::SecretKey) {
-<<<<<<< HEAD
         let (A, s_T) = gsw_keygen::<N_MINUS_1, N, M, _, NOISE_WIDTH_MILLIONTHS>();
-        (PublicKey { A }, SecretKey { s_T })
-    }
-
-    fn encrypt(pk: &Self::PublicKey, mu: Z_N<P>) -> Self::Ciphertext {
-        let mu = Z_N_CycloNTT::<D, Q, W>::from(u64::from(mu));
+        (Self::PublicKey { A }, Self::SecretKey { s_T })
+    }
+
+    fn encrypt(pk: &Self::PublicKey, mu: &Self::Plaintext) -> Self::Ciphertext {
+        let mu = Z_N_CycloNTT::<D, Q, W>::from(u64::from(*mu));
         let ct = gsw_encrypt_pk::<N, M, G_BASE, G_LEN, _>(&pk.A, mu);
-        CiphertextNTT { ct }
-    }
-
-    fn encrypt_sk(sk: &Self::SecretKey, mu: Z_N<P>) -> Self::Ciphertext {
-        let mu = Z_N_CycloNTT::<D, Q, W>::from(u64::from(mu));
+        Self::Ciphertext { ct }
+    }
+
+    fn encrypt_sk(sk: &Self::SecretKey, mu: &Self::Plaintext) -> Self::Ciphertext {
+        let mu = Z_N_CycloNTT::<D, Q, W>::from(u64::from(*mu));
         let ct = gsw_encrypt_sk::<N_MINUS_1, N, M, G_BASE, G_LEN, _, NOISE_WIDTH_MILLIONTHS>(
-            &sk.s_T, mu,
+            &sk.s_T, mu
         );
-        CiphertextNTT { ct }
-=======
-        let mut rng = ChaCha20Rng::from_entropy();
-
-        let a_bar: Matrix<N_MINUS_1, M, Z_N_CycloNTT<D, Q, W>> = Matrix::rand_uniform(&mut rng);
-        let s_bar_T: Matrix<1, N_MINUS_1, Z_N_CycloNTT<D, Q, W>> = Matrix::rand_uniform(&mut rng);
-        let e: Matrix<1, M, Z_N_CycloNTT<D, Q, W>> =
-            Matrix::rand_discrete_gaussian::<_, NOISE_WIDTH_MILLIONTHS>(&mut rng);
-
-        let A: Matrix<N, M, Z_N_CycloNTT<D, Q, W>> =
-            Matrix::stack(&a_bar, &(&(&s_bar_T * &a_bar) + &e));
-        let mut s_T: Matrix<1, N, Z_N_CycloNTT<D, Q, W>> = Matrix::zero();
-        s_T.copy_into(&(-&s_bar_T), 0, 0);
-        s_T[(0, N - 1)] = Z_N_CycloNTT::one();
-        (Self::PublicKey { A }, Self::SecretKey { s_T })
-    }
-
-    fn encrypt(pk: &Self::PublicKey, mu: &Self::Plaintext) -> Self::Ciphertext {
-        let A = &pk.A;
-
-        let mut rng = ChaCha20Rng::from_entropy();
-        let R: Matrix<M, M, Z_N_CycloNTT<D, Q, W>> = Matrix::rand_zero_one(&mut rng);
-
-        let G = build_gadget::<Z_N_CycloRaw<D, Q>, N, M, Q, G_BASE, G_LEN>();
-
-        let ct = &(A * &R) + &(&G * &mu.include_into()).into_ring();
         Self::Ciphertext { ct }
->>>>>>> 750101ec
     }
 
     fn decrypt(sk: &Self::SecretKey, ct: &Self::Ciphertext) -> Self::Plaintext {
         let s_T = &sk.s_T;
         let ct = &ct.ct;
-<<<<<<< HEAD
         let pt = gsw_half_decrypt::<N, M, P, Q, G_BASE, G_LEN, _>(s_T, ct);
         gsw_round::<P, Q, Z_N<Q>>(Z_N_CycloRaw::from(pt)[0])
-=======
-        let q_over_p = Z_N_CycloNTT::from(Q / P);
-        let g_inv = &gadget_inverse::<Z_N_CycloNTT<D, Q, W>, N, M, N, G_BASE, G_LEN>(
-            &(&Matrix::<N, N, Z_N_CycloNTT<D, Q, W>>::identity() * &q_over_p),
-        );
-
-        let pt = &(&(s_T * ct) * g_inv)[(0, N - 1)];
-        let pt = Z_N_CycloRaw::from(pt);
-        pt.round_down_into()
->>>>>>> 750101ec
     }
 }
 
 /*
  * homomorphic addition / multiplication
  */
-
-impl<
-        const N_MINUS_1: usize,
-        const N: usize,
-        const M: usize,
-        const P: u64,
-        const Q: u64,
-        const D: usize,
-        const W: u64,
-        const G_BASE: u64,
-        const G_LEN: usize,
-<<<<<<< HEAD
-    > CiphertextRef<P, CiphertextNTT<N, M, P, Q, D, W, G_BASE, G_LEN>>
-    for &'a CiphertextNTT<N, M, P, Q, D, W, G_BASE, G_LEN>
-{
-}
-
-impl<
-=======
-        const NOISE_WIDTH_MILLIONTHS: u64,
-    > AddHomEncryptionScheme
-    for RingGSWNTT<N_MINUS_1, N, M, P, Q, D, W, G_BASE, G_LEN, NOISE_WIDTH_MILLIONTHS>
+impl<
+        const N_MINUS_1: usize,
+    const N: usize,
+    const M: usize,
+    const P: u64,
+    const Q: u64,
+    const D: usize,
+    const W: u64,
+    const G_BASE: u64,
+    const G_LEN: usize,
+    const NOISE_WIDTH_MILLIONTHS: u64,
+    > AddHomEncryptionScheme for RingGSWNTT<N_MINUS_1, N, M, P, Q, D, W, G_BASE, G_LEN, NOISE_WIDTH_MILLIONTHS>
 {
     fn add_hom(lhs: &Self::Ciphertext, rhs: &Self::Ciphertext) -> Self::Ciphertext {
         Self::Ciphertext {
-            ct: &lhs.ct + &rhs.ct,
-        }
-    }
-}
-
-impl<
-        const N_MINUS_1: usize,
->>>>>>> 750101ec
-        const N: usize,
-        const M: usize,
-        const P: u64,
-        const Q: u64,
-        const D: usize,
-        const W: u64,
-        const G_BASE: u64,
-        const G_LEN: usize,
-<<<<<<< HEAD
-    > Add<&Z_N<P>> for &CiphertextNTT<N, M, P, Q, D, W, G_BASE, G_LEN>
-{
-    type Output = CiphertextNTT<N, M, P, Q, D, W, G_BASE, G_LEN>;
-    fn add(self, rhs: &Z_N<P>) -> Self::Output {
-        let rhs_q = Z_N::from(u64::from(*rhs));
-        let mut rhs: Matrix<N, M, Z_N_CycloRaw<D, Q>> =
-            build_gadget::<Z_N_CycloRaw<D, Q>, N, M, G_BASE, G_LEN>();
-        for i in 0..N {
-            for j in 0..M {
-                rhs[(i, j)] *= rhs_q;
-            }
-        }
-        let mut rhs_ntt: Matrix<N, M, Z_N_CycloNTT<D, Q, W>> = Matrix::zero();
-        for i in 0..N {
-            for j in 0..M {
-                rhs_ntt[(i, j)] = (&rhs[(i, j)]).into();
-            }
-        }
-        CiphertextNTT {
-            ct: &self.ct + &rhs_ntt,
-=======
-        const NOISE_WIDTH_MILLIONTHS: u64,
-    > MulHomEncryptionScheme
-    for RingGSWNTT<N_MINUS_1, N, M, P, Q, D, W, G_BASE, G_LEN, NOISE_WIDTH_MILLIONTHS>
+            ct: ciphertext_add::<N, M, G_BASE, G_LEN, _>(&lhs.ct, &rhs.ct),
+        }
+    }
+}
+
+impl<
+        const N_MINUS_1: usize,
+    const N: usize,
+    const M: usize,
+    const P: u64,
+    const Q: u64,
+    const D: usize,
+    const W: u64,
+    const G_BASE: u64,
+    const G_LEN: usize,
+    const NOISE_WIDTH_MILLIONTHS: u64,
+    > MulHomEncryptionScheme for RingGSWNTT<N_MINUS_1, N, M, P, Q, D, W, G_BASE, G_LEN, NOISE_WIDTH_MILLIONTHS>
 {
     fn mul_hom(lhs: &Self::Ciphertext, rhs: &Self::Ciphertext) -> Self::Ciphertext {
         Self::Ciphertext {
-            ct: &lhs.ct * &gadget_inverse::<Z_N_CycloNTT<D, Q, W>, N, M, M, G_BASE, G_LEN>(&rhs.ct),
->>>>>>> 750101ec
-        }
-    }
-}
-
-impl<
-        const N_MINUS_1: usize,
-        const N: usize,
-        const M: usize,
-        const P: u64,
-        const Q: u64,
-        const D: usize,
-        const W: u64,
-        const G_BASE: u64,
-        const G_LEN: usize,
-        const NOISE_WIDTH_MILLIONTHS: u64,
+            ct: ciphertext_mul::<N, M, G_BASE, G_LEN, _>(&lhs.ct, &rhs.ct),
+        }
+    }
+}
+
+impl<
+        const N_MINUS_1: usize,
+    const N: usize,
+    const M: usize,
+    const P: u64,
+    const Q: u64,
+    const D: usize,
+    const W: u64,
+    const G_BASE: u64,
+    const G_LEN: usize,
+    const NOISE_WIDTH_MILLIONTHS: u64,
+    > AddScalarEncryptionScheme<Z_N<P>>
+    for RingGSWNTT<N_MINUS_1, N, M, P, Q, D, W, G_BASE, G_LEN, NOISE_WIDTH_MILLIONTHS>
+{
+    fn add_scalar(lhs: &Self::Ciphertext, rhs: &Z_N<P>) -> Self::Ciphertext {
+        let rhs_q = Z_N_CycloNTT::<D, Q, W>::from(u64::from(*rhs));
+        Self::Ciphertext {
+            ct: scalar_ciphertext_add::<N, M, G_BASE, G_LEN, _>(&lhs.ct, &rhs_q),
+        }
+    }
+}
+
+impl<
+        const N_MINUS_1: usize,
+    const N: usize,
+    const M: usize,
+    const P: u64,
+    const Q: u64,
+    const D: usize,
+    const W: u64,
+    const G_BASE: u64,
+    const G_LEN: usize,
+    const NOISE_WIDTH_MILLIONTHS: u64,
     > MulScalarEncryptionScheme<Z_N<P>>
     for RingGSWNTT<N_MINUS_1, N, M, P, Q, D, W, G_BASE, G_LEN, NOISE_WIDTH_MILLIONTHS>
 {
-<<<<<<< HEAD
-    type Output = CiphertextNTT<N, M, P, Q, D, W, G_BASE, G_LEN>;
-
-    fn mul(self, rhs: Z_N<P>) -> Self::Output {
-        let rhs_q = Z_N::from(u64::from(rhs));
-        let mut G_rhs: Matrix<N, M, Z_N_CycloRaw<D, Q>> =
-            build_gadget::<Z_N_CycloRaw<D, Q>, N, M, G_BASE, G_LEN>();
-=======
     fn mul_scalar(lhs: &Self::Ciphertext, rhs: &Z_N<P>) -> Self::Ciphertext {
-        let rhs_q = Z_N::from(u64::from(*rhs));
-        let mut G_rhs: Matrix<N, M, Z_N_CycloRaw<D, Q>> =
-            build_gadget::<Z_N_CycloRaw<D, Q>, N, M, Q, G_BASE, G_LEN>();
->>>>>>> 750101ec
-        for i in 0..N {
-            for j in 0..M {
-                G_rhs[(i, j)] *= rhs_q;
-            }
-        }
-
-        let G_inv_G_rhs_raw: Matrix<M, M, Z_N_CycloRaw<D, Q>> =
-            gadget_inverse::<Z_N_CycloRaw<D, Q>, N, M, M, G_BASE, G_LEN>(&G_rhs);
-
-        let mut G_inv_G_rhs_ntt: Matrix<M, M, Z_N_CycloNTT<D, Q, W>> = Matrix::zero();
-        for i in 0..M {
-            for j in 0..M {
-                G_inv_G_rhs_ntt[(i, j)] = (&G_inv_G_rhs_raw[(i, j)]).into();
-            }
-        }
-
+        let rhs_q = Z_N_CycloNTT::<D, Q, W>::from(u64::from(*rhs));
         Self::Ciphertext {
-            ct: &lhs.ct * &G_inv_G_rhs_ntt,
-        }
-    }
-}
-
-<<<<<<< HEAD
-impl<
-        'a,
-        const N: usize,
-        const M: usize,
-        const P: u64,
-        const Q: u64,
-        const D: usize,
-        const W: u64,
-        const G_BASE: u64,
-        const G_LEN: usize,
-    > Add for &'a CiphertextNTT<N, M, P, Q, D, W, G_BASE, G_LEN>
-{
-    type Output = CiphertextNTT<N, M, P, Q, D, W, G_BASE, G_LEN>;
-
-    fn add(self, rhs: Self) -> Self::Output {
-        CiphertextNTT {
-            ct: ciphertext_add::<N, M, G_BASE, G_LEN, _>(&self.ct, &rhs.ct),
-        }
-    }
-}
-
-impl<
-        'a,
-        const N: usize,
-        const M: usize,
-        const P: u64,
-        const Q: u64,
-        const D: usize,
-        const W: u64,
-        const G_BASE: u64,
-        const G_LEN: usize,
-    > Mul for &'a CiphertextNTT<N, M, P, Q, D, W, G_BASE, G_LEN>
-{
-    type Output = CiphertextNTT<N, M, P, Q, D, W, G_BASE, G_LEN>;
-
-    fn mul(self, rhs: Self) -> Self::Output {
-        CiphertextNTT {
-            ct: ciphertext_mul::<N, M, G_BASE, G_LEN, _>(&self.ct, &rhs.ct),
-        }
-    }
-}
-
-=======
->>>>>>> 750101ec
+            ct: scalar_ciphertext_mul::<N, M, G_BASE, G_LEN, _>(&lhs.ct, &rhs_q),
+        }
+    }
+}
 pub struct Params {
     pub N: usize,
     pub M: usize,
@@ -456,10 +324,10 @@
     #[test]
     fn homomorphism_mul_multiple_correct() {
         let (A, s_T) = RingGSWNTTTest::keygen();
-        let mu1 = Z_N_CycloRaw::from(5_u64);
-        let mu2 = Z_N_CycloRaw::from(12_u64);
-        let mu3 = Z_N_CycloRaw::from(6_u64);
-        let mu4 = Z_N_CycloRaw::from(18_u64);
+        let mu1 = Z_N::from(5_u64);
+        let mu2 = Z_N::from(12_u64);
+        let mu3 = Z_N::from(6_u64);
+        let mu4 = Z_N::from(18_u64);
 
         let ct1 = RingGSWNTTTest::encrypt(&A, &mu1);
         let ct2 = RingGSWNTTTest::encrypt(&A, &mu2);
