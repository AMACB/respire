--- conflicted
+++ resolved
@@ -108,15 +108,11 @@
         Self::Ciphertext { ct }
     }
 
-<<<<<<< HEAD
-        let ct = &(A * &R) + &(&G * &mu.include_into()).into_ring(|x| Z_N_CycloNTT::from(x));
-=======
     fn encrypt_sk(sk: &Self::SecretKey, mu: &Self::Plaintext) -> Self::Ciphertext {
         let mu = IntModCycloEval::<D, Q, W>::from(u64::from(*mu));
         let ct = gsw_encrypt_sk::<N_MINUS_1, N, M, G_BASE, G_LEN, _, NOISE_WIDTH_MILLIONTHS>(
             &sk.s_T, mu,
         );
->>>>>>> 17e6566e
         Self::Ciphertext { ct }
     }
 
