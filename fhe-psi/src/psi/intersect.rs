use crate::fhe::fhe::{FHEScheme, MulScalarEncryptionScheme};

use crate::math::polynomial::PolynomialZ_N;
use crate::math::ring_elem::RingElement;
use crate::math::utils::floor_log;
use crate::math::z_n::Z_N;
use crate::math::z_n_cyclo::Z_N_CycloRaw;

// pub trait IntersectionStrategy {}

pub fn intersect_naive<const P: u64>(
    client_set: &Vec<Z_N<P>>,
    server_set: &Vec<Z_N<P>>,
) -> Vec<Z_N<P>> {
    let mut result_set = vec![];
    for i in server_set {
        if client_set.contains(&i) {
            result_set.push(*i);
        }
    }
    result_set
}

pub trait IntersectFHEScheme<const D: usize, const P: u64>:
    FHEScheme<Plaintext = Z_N_CycloRaw<D, P>> + MulScalarEncryptionScheme<Z_N<P>>
{
}

/// Computes a PSI completely additively. For every client element `a`, the client computes and
/// sends encryptions of `a^i` for `i = 0..|B|`.
pub fn intersect_additive<const D: usize, const P: u64, FHE: IntersectFHEScheme<D, P>>(
    client_set: &Vec<Z_N<P>>,
    server_set: &Vec<Z_N<P>>,
) -> Vec<Z_N<P>> {
    let (pk, sk) = FHE::keygen();

    /* Server computes its polynomial and sets up interface for client */
    let mut server_polynomial = PolynomialZ_N::<P>::one();
    for b in server_set {
        // Monomial x - b
        let monomial = vec![-*b, Z_N::one()].into();
        server_polynomial *= &monomial;
    }

    let server_polynomial_deg = server_polynomial.deg();
    assert!(server_polynomial_deg >= 0);

    let server_interface =
        |pk: &FHE::PublicKey, powers_of_a: &Vec<FHE::Ciphertext>| -> FHE::Ciphertext {
            let mut server_polynomial_iter = server_polynomial.coeff_iter();
            let mu = *server_polynomial_iter.next().unwrap();
            let mut result = FHE::encrypt(pk, &u64::from(mu).into());
            assert_eq!(powers_of_a.len(), server_polynomial_iter.len());
            for (pow_of_a, coeff) in powers_of_a.iter().zip(server_polynomial_iter) {
                result = FHE::add_hom(&result, &(FHE::mul_scalar(pow_of_a, coeff)));
            }
            // TODO: blinding factor
            result
        };

    /* Client interacts with server and computes intersection */
    let mut result_set = vec![];

    for a in client_set {
        let mut powers_of_a: Vec<FHE::Ciphertext> =
            Vec::with_capacity(server_polynomial_deg as usize);
        let mut curr_power_of_a: Z_N<P> = 1_u64.into();
        // TODO check: this should send 1? Off by one?
        for _ in 0..server_polynomial_deg {
            curr_power_of_a *= a;
<<<<<<< HEAD
            powers_of_a.push(FHE::encrypt_sk(&sk, curr_power_of_a));
=======
            powers_of_a.push(FHE::encrypt(&pk, &u64::from(curr_power_of_a).into()));
>>>>>>> 750101ec
        }

        let result = server_interface(&pk, &powers_of_a);
        let result = FHE::decrypt(&sk, &result);
        if result == Z_N_CycloRaw::<D, P>::zero() {
            result_set.push(*a);
        }
    }

    result_set
}

/// Computes a PSI with log-depth multiplications. For every client element `a`, the client computes
/// and sends encryptions of `a^(2^i)` for `i = 0..floor(log2(|B|))`.
pub fn intersect_log_multiplicative<const D: usize, const P: u64, FHE: IntersectFHEScheme<D, P>>(
    client_set: &Vec<Z_N<P>>,
    server_set: &Vec<Z_N<P>>,
) -> Vec<Z_N<P>> {
    let (pk, sk) = FHE::keygen();

    /* Server computes its polynomial and sets up interface for client */
    let mut server_polynomial = PolynomialZ_N::<P>::one();
    for b in server_set {
        // Monomial x - b
        let monomial = vec![-*b, Z_N::one()].into();
        server_polynomial *= &monomial;
    }

    let server_polynomial_deg = server_polynomial.deg();
    assert!(server_polynomial_deg >= 0);

    let server_interface =
        |pk: &FHE::PublicKey, powers_of_a_bin: &Vec<FHE::Ciphertext>| -> FHE::Ciphertext {
            let mut server_polynomial_iter = server_polynomial.coeff_iter().enumerate();
            let mut result = FHE::encrypt(
                pk,
                &u64::from(*server_polynomial_iter.next().unwrap().1).into(),
            );
            assert_eq!(
                powers_of_a_bin.len(),
                floor_log(2, server_polynomial_iter.len() as u64) + 1
            );
            for (mut i, coeff) in server_polynomial_iter {
                assert!(i > 0);
                let mut bin_idx = 0;
                // Find the first nonzero bit to avoid an extra multiplication
                while i % 2 == 0 {
                    bin_idx += 1;
                    i /= 2;
                }
                let mut a_pow_i = powers_of_a_bin[bin_idx].clone();
                bin_idx += 1;
                i /= 2;
                while i > 0 {
                    if i % 2 == 1 {
                        a_pow_i = FHE::mul_hom(&a_pow_i, &powers_of_a_bin[bin_idx]);
                    }
                    bin_idx += 1;
                    i /= 2;
                }
                result = FHE::add_hom(&result, &FHE::mul_scalar(&a_pow_i, coeff));
            }
            // TODO: blinding factor
            result
        };

    /* Client interacts with server and computes intersection */
    let mut result_set = vec![];

    for a in client_set {
        let log_degree: u64 = floor_log(2, server_polynomial_deg as u64) as u64 + 1;
        let mut powers_of_a: Vec<FHE::Ciphertext> = Vec::with_capacity(log_degree as usize);
        let mut curr_power_of_a: Z_N<P> = *a;
        for _ in 0..log_degree {
<<<<<<< HEAD
            // powers_of_a.push(FHE::encrypt(&pk, curr_power_of_a));
            powers_of_a.push(FHE::encrypt_sk(&sk, curr_power_of_a));
=======
            powers_of_a.push(FHE::encrypt(&pk, &u64::from(curr_power_of_a).into()));
>>>>>>> 750101ec
            curr_power_of_a *= curr_power_of_a;
        }

        let result = server_interface(&pk, &powers_of_a);
        let result = FHE::decrypt(&sk, &result);
        if result == Z_N_CycloRaw::<D, P>::zero() {
            result_set.push(*a);
        }
    }

    result_set
}

#[cfg(test)]
mod test {
    use crate::fhe::fhe::FHEInsecure;
<<<<<<< HEAD
    use crate::fhe::gsw::{GSWTest, GSW_TEST_PARAMS};
    use crate::fhe::gsw_crt::GSW_CRTTest;
    use crate::fhe::ringgsw::{RingGSWTest, RingGSWTestMedium, RING_GSW_TEST_MEDIUM_PARAMS};
    use crate::fhe::ringgsw_crt::RingGSW_CRTTest;
    use crate::fhe::ringgsw_ntt::{RingGSWNTTTest, RingGSWNTTTestMedium};
    use crate::fhe::ringgsw_ntt_crt::{RingGSW_NTT_CRTTest, RingGSW_NTT_CRTTestMedium};
=======
    use crate::fhe::ringgsw_ntt::{RingGSWNTTTest, RingGSWNTTTestMedium};
    use crate::fhe::ringgsw_raw::{
        RingGSWRawTest, RingGSWRawTestMedium, RING_GSW_RAW_TEST_MEDIUM_PARAMS,
        RING_GSW_RAW_TEST_PARAMS,
    };
>>>>>>> 750101ec
    use std::collections::HashSet;

    const TEST_D: usize = RING_GSW_RAW_TEST_PARAMS.D;
    const TEST_P: u64 = RING_GSW_RAW_TEST_PARAMS.P;

    const TEST_MEDIUM_D: usize = RING_GSW_RAW_TEST_MEDIUM_PARAMS.D;
    const TEST_MEDIUM_P: u64 = RING_GSW_RAW_TEST_MEDIUM_PARAMS.P;

    // Naive insecure scheme for testing

    type IntersectFHEInsecure<const D: usize, const P: u64> = FHEInsecure<Z_N_CycloRaw<D, P>>;

    impl<const D: usize, const P: u64> MulScalarEncryptionScheme<Z_N<P>>
        for IntersectFHEInsecure<D, P>
    {
        fn mul_scalar(lhs: &Self::Ciphertext, rhs: &Z_N<P>) -> Self::Ciphertext {
            lhs * &u64::from(*rhs).into()
        }
    }

    impl<const D: usize, const P: u64> IntersectFHEScheme<D, P> for IntersectFHEInsecure<D, P> {}

    // Actual schemes

    impl IntersectFHEScheme<TEST_D, TEST_P> for RingGSWRawTest {}
    impl IntersectFHEScheme<TEST_D, TEST_P> for RingGSWNTTTest {}
    impl IntersectFHEScheme<TEST_MEDIUM_D, TEST_MEDIUM_P> for RingGSWRawTestMedium {}
    impl IntersectFHEScheme<TEST_MEDIUM_D, TEST_MEDIUM_P> for RingGSWNTTTestMedium {}

    use super::*;

    #[test]
    fn test_intersect_naive() {
        const P: u64 = TEST_P;
        let client_set: Vec<Z_N<P>> = vec![4_u64, 6, 7, 15].into_iter().map(Z_N::from).collect();
        let server_set: Vec<Z_N<P>> = vec![1_u64, 3, 4, 5, 7, 10, 12, 20]
            .into_iter()
            .map(Z_N::from)
            .collect();
        let expected: Vec<Z_N<P>> = vec![4_u64, 7].into_iter().map(Z_N::from).collect();

        assert_eq!(
            HashSet::<Z_N<P>>::from_iter(intersect_naive(&client_set, &server_set)),
            HashSet::<Z_N<P>>::from_iter(expected)
        );
    }

    // Additive-only tests

    #[test]
    fn test_intersect_additive_insecure() {
        do_intersect_additive::<TEST_D, TEST_P, IntersectFHEInsecure<TEST_D, TEST_P>>();
    }

<<<<<<< HEAD
    #[test]
    fn test_intersect_additive_gsw_crt() {
        do_intersect_additive::<TEST_P, GSW_CRTTest>();
    }

=======
>>>>>>> 750101ec
    #[test]
    fn test_intersect_additive_ringgsw_raw() {
        do_intersect_additive::<TEST_D, TEST_P, RingGSWRawTest>();
    }

    #[test]
    fn test_intersect_additive_ringgsw_ntt() {
        do_intersect_additive::<TEST_D, TEST_P, RingGSWNTTTest>();
    }

    // Multiplicative-log-depth tests

    #[test]
    fn test_intersect_log_multiplicative_insecure() {
        do_intersect_log_multiplicative::<TEST_D, TEST_P, IntersectFHEInsecure<TEST_D, TEST_P>>();
    }

    #[test]
    fn test_intersect_log_multiplicative_ringgsw_raw() {
        do_intersect_log_multiplicative::<TEST_D, TEST_P, RingGSWRawTest>();
    }

    #[test]
    fn test_intersect_log_multiplicative_ringgsw_ntt() {
        do_intersect_log_multiplicative::<TEST_D, TEST_P, RingGSWNTTTest>();
    }

    #[test]
    fn test_intersect_log_multiplicative_ringgsw_crt() {
        do_intersect_log_multiplicative::<TEST_P, RingGSW_CRTTest>();
    }

    #[test]
    fn test_intersect_log_multiplicative_ringgsw_crt_ntt() {
        do_intersect_log_multiplicative::<TEST_P, RingGSW_NTT_CRTTest>();
    }

    #[ignore]
    #[test]
    fn test_intersect_log_multiplicative_ringgsw_raw_medium() {
        do_intersect_log_multiplicative::<TEST_MEDIUM_D, TEST_MEDIUM_P, RingGSWRawTestMedium>();
    }

    #[ignore]
    #[test]
    fn test_intersect_log_multiplicative_ringgsw_ntt_medium() {
        do_intersect_log_multiplicative::<TEST_MEDIUM_D, TEST_MEDIUM_P, RingGSWNTTTestMedium>();
    }

    #[ignore]
    #[test]
    fn test_intersect_log_multiplicative_ringgsw_ntt_crt_medium() {
        do_intersect_log_multiplicative::<TEST_MEDIUM_P, RingGSW_NTT_CRTTestMedium>();
    }

    // TODO: make these generic over intersection functions
    // TODO: make general test function that takes client_set, server_set, expected_set & generic intersection function

    fn do_intersect_additive<const D: usize, const P: u64, FHE: IntersectFHEScheme<D, P>>() {
        let client_set: Vec<Z_N<P>> = vec![4_u64, 6, 7, 15].into_iter().map(Z_N::from).collect();
        let server_set: Vec<Z_N<P>> = vec![1_u64, 3, 4, 5, 7, 10, 12, 20]
            .into_iter()
            .map(Z_N::from)
            .collect();
        let expected: Vec<Z_N<P>> = vec![4_u64, 7].into_iter().map(Z_N::from).collect();

        assert_eq!(
            HashSet::<Z_N<P>>::from_iter(intersect_additive::<D, P, FHE>(&client_set, &server_set)),
            HashSet::<Z_N<P>>::from_iter(expected)
        );
    }

    fn do_intersect_log_multiplicative<
        const D: usize,
        const P: u64,
        FHE: IntersectFHEScheme<D, P>,
    >() {
        let client_set: Vec<Z_N<P>> = vec![4_u64, 6, 7, 15].into_iter().map(Z_N::from).collect();
        let server_set: Vec<Z_N<P>> = vec![1_u64, 3, 4, 5, 7, 10, 12, 20]
            .into_iter()
            .map(Z_N::from)
            .collect();
        let expected: Vec<Z_N<P>> = vec![4_u64, 7].into_iter().map(Z_N::from).collect();

        assert_eq!(
            HashSet::<Z_N<P>>::from_iter(intersect_log_multiplicative::<D, P, FHE>(
                &client_set,
                &server_set
            )),
            HashSet::<Z_N<P>>::from_iter(expected)
        );
    }

    // fn do_intersect_additive_large<const P: u64, FHE: FHEScheme<P>>()
    // where
    //     for<'a> &'a <FHE as FHEScheme<P>>::Ciphertext:
    //         CiphertextRef<P, <FHE as FHEScheme<P>>::Ciphertext>,
    // {
    //     let mut rng = rand_chacha::ChaCha8Rng::seed_from_u64(1984);
    //     let NUM_CLIENT = 2000;
    //     let NUM_SERVER = 2000;
    //     let NUM_BOTH = 1000;
    //
    //     let mut client_set: Vec<Z_N<P>> = vec![];
    //     let mut server_set: Vec<Z_N<P>> = vec![];
    //     let mut expected: Vec<Z_N<P>> = vec![];
    //     let mut seen: HashSet<Z_N<P>> = HashSet::new();
    //
    //     for _ in 0..NUM_CLIENT {
    //         let n = Z_N::<P>::random();
    //         assert!(!seen.contains(&n));
    //         seen.insert(n);
    //         client_set.push(n);
    //     }
    //
    //     for _ in 0..NUM_SERVER {
    //         let n = Z_N::<P>::random();
    //         assert!(!seen.contains(&n));
    //         seen.insert(n);
    //         server_set.push(n);
    //     }
    //
    //     for _ in 0..NUM_BOTH {
    //         let n = Z_N::<P>::random();;
    //         assert!(!seen.contains(&n));
    //         seen.insert(n);
    //         client_set.push(n);
    //         server_set.push(n);
    //         expected.push(n);
    //     }
    //
    //     let expected = HashSet::<Z_N<P>>::from_iter(expected);
    //
    //     assert_eq!(
    //         HashSet::<Z_N<P>>::from_iter(intersect_naive(&client_set, &server_set)),
    //         expected
    //     );
    //     assert_eq!(
    //         HashSet::<Z_N<P>>::from_iter(intersect_poly_no_encrypt::<{ PolyU32::<0>::P }>(
    //             &client_set,
    //             &server_set,
    //         )),
    //         expected
    //     );
    // }
}<|MERGE_RESOLUTION|>--- conflicted
+++ resolved
@@ -4,7 +4,6 @@
 use crate::math::ring_elem::RingElement;
 use crate::math::utils::floor_log;
 use crate::math::z_n::Z_N;
-use crate::math::z_n_cyclo::Z_N_CycloRaw;
 
 // pub trait IntersectionStrategy {}
 
@@ -21,14 +20,14 @@
     result_set
 }
 
-pub trait IntersectFHEScheme<const D: usize, const P: u64>:
-    FHEScheme<Plaintext = Z_N_CycloRaw<D, P>> + MulScalarEncryptionScheme<Z_N<P>>
+pub trait IntersectFHEScheme<const P: u64>:
+    FHEScheme<Plaintext = Z_N<P>> + MulScalarEncryptionScheme<Z_N<P>>
 {
 }
 
 /// Computes a PSI completely additively. For every client element `a`, the client computes and
 /// sends encryptions of `a^i` for `i = 0..|B|`.
-pub fn intersect_additive<const D: usize, const P: u64, FHE: IntersectFHEScheme<D, P>>(
+pub fn intersect_additive<const P: u64, FHE: IntersectFHEScheme<P>>(
     client_set: &Vec<Z_N<P>>,
     server_set: &Vec<Z_N<P>>,
 ) -> Vec<Z_N<P>> {
@@ -68,16 +67,12 @@
         // TODO check: this should send 1? Off by one?
         for _ in 0..server_polynomial_deg {
             curr_power_of_a *= a;
-<<<<<<< HEAD
-            powers_of_a.push(FHE::encrypt_sk(&sk, curr_power_of_a));
-=======
-            powers_of_a.push(FHE::encrypt(&pk, &u64::from(curr_power_of_a).into()));
->>>>>>> 750101ec
+            powers_of_a.push(FHE::encrypt_sk(&sk, &curr_power_of_a));
         }
 
         let result = server_interface(&pk, &powers_of_a);
         let result = FHE::decrypt(&sk, &result);
-        if result == Z_N_CycloRaw::<D, P>::zero() {
+        if result == Z_N::<P>::zero() {
             result_set.push(*a);
         }
     }
@@ -87,7 +82,7 @@
 
 /// Computes a PSI with log-depth multiplications. For every client element `a`, the client computes
 /// and sends encryptions of `a^(2^i)` for `i = 0..floor(log2(|B|))`.
-pub fn intersect_log_multiplicative<const D: usize, const P: u64, FHE: IntersectFHEScheme<D, P>>(
+pub fn intersect_log_multiplicative<const P: u64, FHE: IntersectFHEScheme<P>>(
     client_set: &Vec<Z_N<P>>,
     server_set: &Vec<Z_N<P>>,
 ) -> Vec<Z_N<P>> {
@@ -147,18 +142,14 @@
         let mut powers_of_a: Vec<FHE::Ciphertext> = Vec::with_capacity(log_degree as usize);
         let mut curr_power_of_a: Z_N<P> = *a;
         for _ in 0..log_degree {
-<<<<<<< HEAD
             // powers_of_a.push(FHE::encrypt(&pk, curr_power_of_a));
-            powers_of_a.push(FHE::encrypt_sk(&sk, curr_power_of_a));
-=======
-            powers_of_a.push(FHE::encrypt(&pk, &u64::from(curr_power_of_a).into()));
->>>>>>> 750101ec
+            powers_of_a.push(FHE::encrypt_sk(&sk, &curr_power_of_a));
             curr_power_of_a *= curr_power_of_a;
         }
 
         let result = server_interface(&pk, &powers_of_a);
         let result = FHE::decrypt(&sk, &result);
-        if result == Z_N_CycloRaw::<D, P>::zero() {
+        if result == Z_N::<P>::zero() {
             result_set.push(*a);
         }
     }
@@ -169,20 +160,12 @@
 #[cfg(test)]
 mod test {
     use crate::fhe::fhe::FHEInsecure;
-<<<<<<< HEAD
-    use crate::fhe::gsw::{GSWTest, GSW_TEST_PARAMS};
-    use crate::fhe::gsw_crt::GSW_CRTTest;
-    use crate::fhe::ringgsw::{RingGSWTest, RingGSWTestMedium, RING_GSW_TEST_MEDIUM_PARAMS};
-    use crate::fhe::ringgsw_crt::RingGSW_CRTTest;
+    use crate::fhe::gsw::GSWTest;
+    use crate::fhe::gsw_crt::GSWCRTTest;
+    use crate::fhe::ringgsw_raw::{RingGSWRawTest, RingGSWRawTestMedium, RING_GSW_RAW_TEST_PARAMS, RING_GSW_RAW_TEST_MEDIUM_PARAMS};
+    use crate::fhe::ringgsw_crt::RingGSWCRTTest;
     use crate::fhe::ringgsw_ntt::{RingGSWNTTTest, RingGSWNTTTestMedium};
-    use crate::fhe::ringgsw_ntt_crt::{RingGSW_NTT_CRTTest, RingGSW_NTT_CRTTestMedium};
-=======
-    use crate::fhe::ringgsw_ntt::{RingGSWNTTTest, RingGSWNTTTestMedium};
-    use crate::fhe::ringgsw_raw::{
-        RingGSWRawTest, RingGSWRawTestMedium, RING_GSW_RAW_TEST_MEDIUM_PARAMS,
-        RING_GSW_RAW_TEST_PARAMS,
-    };
->>>>>>> 750101ec
+    use crate::fhe::ringgsw_ntt_crt::{RingGSWNTTCRTTest, RingGSWNTTCRTTestMedium};
     use std::collections::HashSet;
 
     const TEST_D: usize = RING_GSW_RAW_TEST_PARAMS.D;
@@ -193,24 +176,29 @@
 
     // Naive insecure scheme for testing
 
-    type IntersectFHEInsecure<const D: usize, const P: u64> = FHEInsecure<Z_N_CycloRaw<D, P>>;
-
-    impl<const D: usize, const P: u64> MulScalarEncryptionScheme<Z_N<P>>
-        for IntersectFHEInsecure<D, P>
+    type IntersectFHEInsecure<const P: u64> = FHEInsecure<Z_N<P>>;
+
+    impl<const P: u64> MulScalarEncryptionScheme<Z_N<P>>
+        for IntersectFHEInsecure<P>
     {
         fn mul_scalar(lhs: &Self::Ciphertext, rhs: &Z_N<P>) -> Self::Ciphertext {
             lhs * &u64::from(*rhs).into()
         }
     }
 
-    impl<const D: usize, const P: u64> IntersectFHEScheme<D, P> for IntersectFHEInsecure<D, P> {}
+    impl<const P: u64> IntersectFHEScheme<P> for IntersectFHEInsecure<P> {}
 
     // Actual schemes
 
-    impl IntersectFHEScheme<TEST_D, TEST_P> for RingGSWRawTest {}
-    impl IntersectFHEScheme<TEST_D, TEST_P> for RingGSWNTTTest {}
-    impl IntersectFHEScheme<TEST_MEDIUM_D, TEST_MEDIUM_P> for RingGSWRawTestMedium {}
-    impl IntersectFHEScheme<TEST_MEDIUM_D, TEST_MEDIUM_P> for RingGSWNTTTestMedium {}
+    impl IntersectFHEScheme<TEST_P> for GSWTest {}
+    impl IntersectFHEScheme<TEST_P> for GSWCRTTest {}
+    impl IntersectFHEScheme<TEST_P> for RingGSWRawTest {}
+    impl IntersectFHEScheme<TEST_P> for RingGSWCRTTest {}
+    impl IntersectFHEScheme<TEST_P> for RingGSWNTTTest {}
+    impl IntersectFHEScheme<TEST_P> for RingGSWNTTCRTTest {}
+    impl IntersectFHEScheme<TEST_MEDIUM_P> for RingGSWRawTestMedium {}
+    impl IntersectFHEScheme<TEST_MEDIUM_P> for RingGSWNTTTestMedium {}
+    impl IntersectFHEScheme<TEST_MEDIUM_P> for RingGSWNTTCRTTestMedium {}
 
     use super::*;
 
@@ -234,76 +222,78 @@
 
     #[test]
     fn test_intersect_additive_insecure() {
-        do_intersect_additive::<TEST_D, TEST_P, IntersectFHEInsecure<TEST_D, TEST_P>>();
-    }
-
-<<<<<<< HEAD
+        do_intersect_additive::<TEST_P, IntersectFHEInsecure<TEST_P>>();
+    }
+
+    #[test]
+    fn test_intersect_additive_gsw() {
+        do_intersect_additive::<TEST_P, GSWTest>();
+    }
+
     #[test]
     fn test_intersect_additive_gsw_crt() {
-        do_intersect_additive::<TEST_P, GSW_CRTTest>();
-    }
-
-=======
->>>>>>> 750101ec
+        do_intersect_additive::<TEST_P, GSWCRTTest>();
+    }
+
     #[test]
     fn test_intersect_additive_ringgsw_raw() {
-        do_intersect_additive::<TEST_D, TEST_P, RingGSWRawTest>();
+        do_intersect_additive::<TEST_P, RingGSWRawTest>();
     }
 
     #[test]
     fn test_intersect_additive_ringgsw_ntt() {
-        do_intersect_additive::<TEST_D, TEST_P, RingGSWNTTTest>();
+        do_intersect_additive::<TEST_P, RingGSWNTTTest>();
     }
 
     // Multiplicative-log-depth tests
 
     #[test]
     fn test_intersect_log_multiplicative_insecure() {
-        do_intersect_log_multiplicative::<TEST_D, TEST_P, IntersectFHEInsecure<TEST_D, TEST_P>>();
+        do_intersect_log_multiplicative::<TEST_P, IntersectFHEInsecure<TEST_P>>();
     }
 
     #[test]
     fn test_intersect_log_multiplicative_ringgsw_raw() {
-        do_intersect_log_multiplicative::<TEST_D, TEST_P, RingGSWRawTest>();
+        do_intersect_log_multiplicative::<TEST_P, RingGSWRawTest>();
     }
 
     #[test]
     fn test_intersect_log_multiplicative_ringgsw_ntt() {
-        do_intersect_log_multiplicative::<TEST_D, TEST_P, RingGSWNTTTest>();
+        do_intersect_log_multiplicative::<TEST_P, RingGSWNTTTest>();
     }
 
     #[test]
     fn test_intersect_log_multiplicative_ringgsw_crt() {
-        do_intersect_log_multiplicative::<TEST_P, RingGSW_CRTTest>();
+        do_intersect_log_multiplicative::<TEST_P, RingGSWCRTTest>();
     }
 
     #[test]
     fn test_intersect_log_multiplicative_ringgsw_crt_ntt() {
-        do_intersect_log_multiplicative::<TEST_P, RingGSW_NTT_CRTTest>();
+        do_intersect_log_multiplicative::<TEST_P, RingGSWNTTCRTTest>();
     }
 
     #[ignore]
     #[test]
     fn test_intersect_log_multiplicative_ringgsw_raw_medium() {
-        do_intersect_log_multiplicative::<TEST_MEDIUM_D, TEST_MEDIUM_P, RingGSWRawTestMedium>();
+        do_intersect_log_multiplicative::<TEST_MEDIUM_P, RingGSWRawTestMedium>();
     }
 
     #[ignore]
     #[test]
     fn test_intersect_log_multiplicative_ringgsw_ntt_medium() {
-        do_intersect_log_multiplicative::<TEST_MEDIUM_D, TEST_MEDIUM_P, RingGSWNTTTestMedium>();
+        do_intersect_log_multiplicative::<TEST_MEDIUM_P, RingGSWNTTTestMedium>();
     }
 
     #[ignore]
     #[test]
     fn test_intersect_log_multiplicative_ringgsw_ntt_crt_medium() {
-        do_intersect_log_multiplicative::<TEST_MEDIUM_P, RingGSW_NTT_CRTTestMedium>();
+        do_intersect_log_multiplicative::<TEST_MEDIUM_P, RingGSWNTTCRTTestMedium>();
     }
 
     // TODO: make these generic over intersection functions
     // TODO: make general test function that takes client_set, server_set, expected_set & generic intersection function
 
-    fn do_intersect_additive<const D: usize, const P: u64, FHE: IntersectFHEScheme<D, P>>() {
+    fn do_intersect_additive<const P: u64, FHE: IntersectFHEScheme<P>>() {
         let client_set: Vec<Z_N<P>> = vec![4_u64, 6, 7, 15].into_iter().map(Z_N::from).collect();
         let server_set: Vec<Z_N<P>> = vec![1_u64, 3, 4, 5, 7, 10, 12, 20]
             .into_iter()
@@ -312,15 +302,14 @@
         let expected: Vec<Z_N<P>> = vec![4_u64, 7].into_iter().map(Z_N::from).collect();
 
         assert_eq!(
-            HashSet::<Z_N<P>>::from_iter(intersect_additive::<D, P, FHE>(&client_set, &server_set)),
+            HashSet::<Z_N<P>>::from_iter(intersect_additive::<P, FHE>(&client_set, &server_set)),
             HashSet::<Z_N<P>>::from_iter(expected)
         );
     }
 
     fn do_intersect_log_multiplicative<
-        const D: usize,
         const P: u64,
-        FHE: IntersectFHEScheme<D, P>,
+        FHE: IntersectFHEScheme<P>,
     >() {
         let client_set: Vec<Z_N<P>> = vec![4_u64, 6, 7, 15].into_iter().map(Z_N::from).collect();
         let server_set: Vec<Z_N<P>> = vec![1_u64, 3, 4, 5, 7, 10, 12, 20]
@@ -330,7 +319,7 @@
         let expected: Vec<Z_N<P>> = vec![4_u64, 7].into_iter().map(Z_N::from).collect();
 
         assert_eq!(
-            HashSet::<Z_N<P>>::from_iter(intersect_log_multiplicative::<D, P, FHE>(
+            HashSet::<Z_N<P>>::from_iter(intersect_log_multiplicative::<P, FHE>(
                 &client_set,
                 &server_set
             )),
