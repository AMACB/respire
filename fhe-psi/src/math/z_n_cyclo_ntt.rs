//! The cyclotomic ring `Z_n[x]/x^d + 1)`, represented as its DFT. `d` is assumed to be a power of `2`.

use crate::fhe::gadget::RingElementDecomposable;
use crate::math::matrix::Matrix;
use crate::math::ntt::*;
use crate::math::polynomial::PolynomialZ_N;
use crate::math::rand_sampled::*;
use crate::math::ring_elem::*;
use crate::math::z_n::Z_N;
use crate::math::z_n_cyclo::Z_N_CycloRaw;
use rand::Rng;
use std::ops::{Add, AddAssign, Mul, MulAssign, Neg, Sub, SubAssign};
use std::slice::Iter;

// TODO
// We need a way to bind a root of the right order to the type.
// Options (there's probably more): compute on the fly w.r.t the type, or add it as a type parameter.

/// The DFT (pointwise evaluations) representation of an element of a cyclotomic ring.
///
/// Internally, this is an array of evaluations, where the `i`th index corresponds to `f(w^{2*i+1})`. `w` here is the `2*D`th root of unity.
#[derive(Debug, Clone, PartialEq, Eq)]
pub struct Z_N_CycloNTT<const D: usize, const N: u64, const W: u64> {
    points: [Z_N<N>; D],
}

/// Conversions

impl<const D: usize, const N: u64, const W: u64> From<u64> for Z_N_CycloNTT<D, N, W> {
    fn from(a: u64) -> Self {
        let points = [a.into(); D];
        Self { points }
    }
}

// TODO: This conversion is unintuitive, since it would be taking pointwise coordinates instead of degrees, which breaks the convention from polynomial / Z_N_CycloRaw.
// It is currently kept intact since other functions require this.

impl<const D: usize, const N: u64, const W: u64> From<[Z_N<N>; D]> for Z_N_CycloNTT<D, N, W> {
    fn from(points: [Z_N<N>; D]) -> Self {
        Self { points }
    }
}

impl<const D: usize, const N: u64, const W: u64> From<Z_N_CycloRaw<D, N>>
    for Z_N_CycloNTT<D, N, W>
{
    fn from(z_n_cyclo: Z_N_CycloRaw<D, N>) -> Self {
        (&z_n_cyclo).into()
    }
}

impl<const D: usize, const N: u64, const W: u64> From<&Z_N_CycloRaw<D, N>>
    for Z_N_CycloNTT<D, N, W>
{
    fn from(z_n_cyclo: &Z_N_CycloRaw<D, N>) -> Self {
        // TODO: this should be in the type, probably
        let mut log_d = 1;
        while (1 << log_d) < D {
            log_d += 1;
        }
        assert_eq!(1 << log_d, D);

        let root: Z_N<N> = W.into();

        let mut root_power: Z_N<N> = 1u64.into();
        let mut points: [Z_N<N>; D] = [0_u64.into(); D];
        for (i, x) in z_n_cyclo.coeff_iter().enumerate() {
            points[i] = x.clone();

            // negacyclic preprocessing
            points[i] *= root_power;
            root_power *= root;
        }

        bit_reverse_order(&mut points, log_d);
        ntt(&mut points, root * root, log_d);

        return Self { points };
    }
}

impl<const D: usize, const N: u64, const W: u64> From<PolynomialZ_N<N>> for Z_N_CycloNTT<D, N, W> {
    fn from(polynomial: PolynomialZ_N<N>) -> Self {
        Z_N_CycloNTT::from(Z_N_CycloRaw::from(polynomial))
    }
}

// See above.
// impl<const D: usize, const N: u64, const W: u64> From<Vec<u64>> for Z_N_CycloNTT<D, N, W> {
//     fn from(coeff: Vec<u64>) -> Self {
//         Z_N_CycloNTT::from(Z_N_CycloRaw::from(PolynomialZ_N::from(coeff)))
//     }
// }

// impl<const D: usize, const N: u64, const W: u64> From<Vec<Z_N<N>>> for Z_N_CycloNTT<D, N, W> {
//     fn from(coeff: Vec<Z_N<N>>) -> Self {
//         Z_N_CycloNTT::from(Z_N_CycloRaw::from(PolynomialZ_N::from(coeff)))
//     }
// }

impl<const D: usize, const N: u64, const W: u64> TryFrom<&Z_N_CycloNTT<D, N, W>> for Z_N<N> {
    type Error = ();

    /// Inverse of `From<u64>`. Errors if element is not a constant.
    fn try_from(a: &Z_N_CycloNTT<D, N, W>) -> Result<Self, Self::Error> {
        for i in 1..D {
            if a.points[i] != a.points[0] {
                return Err(());
            }
        }
        Ok(a.points[0])
    }
}

/// [`RingElementRef`] implementation

impl<const D: usize, const N: u64, const W: u64> RingElementRef<Z_N_CycloNTT<D, N, W>>
    for &Z_N_CycloNTT<D, N, W>
{
}

impl<const D: usize, const N: u64, const W: u64> Add for &Z_N_CycloNTT<D, N, W> {
    type Output = Z_N_CycloNTT<D, N, W>;
    fn add(self, rhs: Self) -> Self::Output {
        let mut result_points: [Z_N<N>; D] = [0_u64.into(); D];
        for i in 0..D {
            result_points[i] = self.points[i] + rhs.points[i];
        }
        result_points.into()
    }
}

impl<const D: usize, const N: u64, const W: u64> Sub for &Z_N_CycloNTT<D, N, W> {
    type Output = Z_N_CycloNTT<D, N, W>;
    fn sub(self, rhs: Self) -> Self::Output {
        let mut result_points: [Z_N<N>; D] = [0_u64.into(); D];
        for i in 0..D {
            result_points[i] = self.points[i] - rhs.points[i];
        }
        result_points.into()
    }
}

impl<const D: usize, const N: u64, const W: u64> Mul for &Z_N_CycloNTT<D, N, W> {
    type Output = Z_N_CycloNTT<D, N, W>;
    fn mul(self, rhs: Self) -> Self::Output {
        let mut result_points: [Z_N<N>; D] = [0_u64.into(); D];
        for i in 0..D {
            result_points[i] = self.points[i] * rhs.points[i];
        }
        result_points.into()
    }
}

impl<const D: usize, const N: u64, const W: u64> Neg for &Z_N_CycloNTT<D, N, W> {
    type Output = Z_N_CycloNTT<D, N, W>;
    fn neg(self) -> Self::Output {
        let mut result_points: [Z_N<N>; D] = [0_u64.into(); D];
        for i in 0..D {
            result_points[i] = -self.points[i];
        }
        result_points.into()
    }
}

/// [`RingElement`] implementation

impl<const D: usize, const N: u64, const W: u64> RingElement for Z_N_CycloNTT<D, N, W> {
    fn zero() -> Z_N_CycloNTT<D, N, W> {
        [0_u64.into(); D].into()
    }
    fn one() -> Z_N_CycloNTT<D, N, W> {
        [1_u64.into(); D].into()
    }
}

impl<'a, const D: usize, const N: u64, const W: u64> AddAssign<&'a Self> for Z_N_CycloNTT<D, N, W> {
    fn add_assign(&mut self, rhs: &'a Self) {
        for i in 0..D {
            self.points[i] += rhs.points[i];
        }
    }
}

impl<'a, const D: usize, const N: u64, const W: u64> SubAssign<&'a Self> for Z_N_CycloNTT<D, N, W> {
    fn sub_assign(&mut self, rhs: &'a Self) {
        for i in 0..D {
            self.points[i] -= rhs.points[i];
        }
    }
}

impl<'a, const D: usize, const N: u64, const W: u64> MulAssign<&'a Self> for Z_N_CycloNTT<D, N, W> {
    fn mul_assign(&mut self, rhs: &'a Self) {
        for i in 0..D {
            self.points[i] *= rhs.points[i];
        }
    }
}

impl<const D: usize, const NN: u64, const W: u64, const BASE: u64, const LEN: usize>
    RingElementDecomposable<BASE, LEN> for Z_N_CycloNTT<D, NN, W>
{
    fn decompose_into_mat<const N: usize, const M: usize>(
        &self,
        mat: &mut Matrix<N, M, Self>,
        i: usize,
        j: usize,
    ) {
        let self_raw = Z_N_CycloRaw::from(self);
        let mut a: [u64; D] = [0; D];
        for (l, coeff) in self_raw.coeff_iter().enumerate() {
            a[l] = (*coeff).into();
        }
        for k in 0..LEN {
            let mut a_rem: [Z_N<NN>; D] = [0_u64.into(); D];
            for l in 0..D {
                a_rem[l] = (a[l] % BASE).into();
                a[l] /= BASE;
            }
            mat[(i + k, j)] = Z_N_CycloNTT::from(Z_N_CycloRaw::from(a_rem));
        }
    }
}

/// Random sampling

impl<const D: usize, const N: u64, const W: u64> RandUniformSampled for Z_N_CycloNTT<D, N, W> {
    // Random coordinates is the same thing.
    fn rand_uniform<T: Rng>(rng: &mut T) -> Self {
        let mut result = Self::zero();
        for i in 0..D {
            result.points[i] = Z_N::<N>::rand_uniform(rng);
        }
        result
    }
}

// These functions cannot be natively supported by Z_N_CycloNTT, but can be done by calling the associated Z_N_CycloRaw versions.
impl<const D: usize, const N: u64, const W: u64> RandZeroOneSampled for Z_N_CycloNTT<D, N, W> {
    fn rand_zero_one<T: Rng>(rng: &mut T) -> Self {
        Z_N_CycloRaw::rand_zero_one(rng).into()
    }
}

impl<const D: usize, const N: u64, const W: u64> RandDiscreteGaussianSampled
    for Z_N_CycloNTT<D, N, W>
{
    fn rand_discrete_gaussian<T: Rng, const NOISE_WIDTH_MILLIONTHS: u64>(rng: &mut T) -> Self {
        Z_N_CycloRaw::rand_discrete_gaussian::<_, NOISE_WIDTH_MILLIONTHS>(rng).into()
    }
}

/// Other polynomial-specific operations.

impl<const D: usize, const N: u64, const W: u64> Z_N_CycloNTT<D, N, W> {
    pub fn points_iter(&self) -> Iter<'_, Z_N<{ N }>> {
        self.points.iter()
    }
}

#[cfg(test)]
mod test {
    use super::*;
    use crate::math::matrix::Matrix;

    const D: usize = 4; // Z_q[X] / (X^4 + 1)
    const P: u64 = 268369921u64;
    const W: u64 = 185593570u64; // 8th root of unity

    // TODO: add more tests.
    #[test]
    fn test_from_into() {
        let mut p =
            Z_N_CycloNTT::<D, P, W>::from([1u64.into(), 1u64.into(), 1u64.into(), 1u64.into()]);
        let mut q = Z_N_CycloNTT::<D, P, W>::from(Z_N_CycloRaw::from(vec![1u64]));
        assert_eq!(p, q);
        assert_eq!(Z_N_CycloRaw::<D, P>::from(p), Z_N_CycloRaw::<D, P>::from(q));

        let root: Z_N<P> = W.into();
        p = Z_N_CycloNTT::<D, P, W>::from([
            root.pow(1u64),
            root.pow(3u64),
            root.pow(5u64),
            root.pow(7u64),
        ]);
        q = Z_N_CycloNTT::<D, P, W>::from(Z_N_CycloRaw::from(vec![0u64, 1u64]));
        assert_eq!(p, q);
        assert_eq!(Z_N_CycloRaw::<D, P>::from(p), Z_N_CycloRaw::<D, P>::from(q));
    }

    #[test]
    fn test_ops() {
<<<<<<< HEAD
        let p = Z_N_CycloRaw::<D, P>::from(vec![1u64, 2, 3, 4]);
        let q = Z_N_CycloRaw::<D, P>::from(vec![5u64, 6, 7, 8]);
=======
        let p = Z_N_CycloRaw::<D, P>::from(vec![1_u64, 2, 3, 4]);
        let q = Z_N_CycloRaw::<D, P>::from(vec![5_u64, 6, 7, 8]);
>>>>>>> 750101ec

        let p_ntt: Z_N_CycloNTT<D, P, W> = p.clone().into();
        let q_ntt: Z_N_CycloNTT<D, P, W> = q.clone().into();

        assert_eq!(Z_N_CycloNTT::<D, P, W>::from(&p + &q), &p_ntt + &q_ntt);
        assert_eq!(Z_N_CycloNTT::<D, P, W>::from(&p - &q), &p_ntt - &q_ntt);
        assert_eq!(Z_N_CycloNTT::<D, P, W>::from(&p * &q), &p_ntt * &q_ntt);
    }

    #[test]
    fn test_matrix() {
        let mut M: Matrix<2, 2, Z_N_CycloNTT<D, P, W>> = Matrix::zero();
<<<<<<< HEAD
        M[(0, 0)] = Z_N_CycloRaw::<D, P>::from(vec![0u64, 0, 0, 1]).into();
        M[(0, 1)] = Z_N_CycloRaw::<D, P>::from(vec![0u64, 0, 1, 0]).into();
        M[(1, 0)] = Z_N_CycloRaw::<D, P>::from(vec![0u64, 1, 0, 0]).into();
        M[(1, 1)] = Z_N_CycloRaw::<D, P>::from(vec![1u64, 0, 0, 0]).into();
=======
        M[(0, 0)] = Z_N_CycloRaw::<D, P>::from(vec![0_i64, 0, 0, 1]).into();
        M[(0, 1)] = Z_N_CycloRaw::<D, P>::from(vec![0_i64, 0, 1, 0]).into();
        M[(1, 0)] = Z_N_CycloRaw::<D, P>::from(vec![0_i64, 1, 0, 0]).into();
        M[(1, 1)] = Z_N_CycloRaw::<D, P>::from(vec![1_i64, 0, 0, 0]).into();
>>>>>>> 750101ec
        // M =
        // [ x^3 x^2 ]
        // [ x   1   ]
        let M_square = &M * &M;
        assert_eq!(
            Z_N_CycloRaw::<D, P>::from(M_square[(0, 0)].clone()),
            Z_N_CycloRaw::<D, P>::from(vec![0_i64, 0, -1, 1])
        ); // x^3 + x^6
        assert_eq!(
            Z_N_CycloRaw::<D, P>::from(M_square[(0, 1)].clone()),
            Z_N_CycloRaw::<D, P>::from(vec![0_i64, -1, 1, 0])
        ); // x^2 + x^5
        assert_eq!(
            Z_N_CycloRaw::<D, P>::from(M_square[(1, 0)].clone()),
            Z_N_CycloRaw::<D, P>::from(vec![-1_i64, 1, 0, 0])
        ); // x + x^4
        assert_eq!(
            Z_N_CycloRaw::<D, P>::from(M_square[(1, 1)].clone()),
<<<<<<< HEAD
            Z_N_CycloRaw::<D, P>::from(vec![1u64, 0, 0, 1])
=======
            Z_N_CycloRaw::<D, P>::from(vec![1_i64, 0, 0, 1])
>>>>>>> 750101ec
        ); // 1 + x^3

        let M_double = &M + &M;
        assert_eq!(
            Z_N_CycloRaw::<D, P>::from(M_double[(0, 0)].clone()),
<<<<<<< HEAD
            Z_N_CycloRaw::<D, P>::from(vec![0u64, 0, 0, 2])
        );
        assert_eq!(
            Z_N_CycloRaw::<D, P>::from(M_double[(0, 1)].clone()),
            Z_N_CycloRaw::<D, P>::from(vec![0u64, 0, 2, 0])
        );
        assert_eq!(
            Z_N_CycloRaw::<D, P>::from(M_double[(1, 0)].clone()),
            Z_N_CycloRaw::<D, P>::from(vec![0u64, 2, 0, 0])
        );
        assert_eq!(
            Z_N_CycloRaw::<D, P>::from(M_double[(1, 1)].clone()),
            Z_N_CycloRaw::<D, P>::from(vec![2u64, 0, 0, 0])
=======
            Z_N_CycloRaw::<D, P>::from(vec![0_i64, 0, 0, 2])
        );
        assert_eq!(
            Z_N_CycloRaw::<D, P>::from(M_double[(0, 1)].clone()),
            Z_N_CycloRaw::<D, P>::from(vec![0_i64, 0, 2, 0])
        );
        assert_eq!(
            Z_N_CycloRaw::<D, P>::from(M_double[(1, 0)].clone()),
            Z_N_CycloRaw::<D, P>::from(vec![0_i64, 2, 0, 0])
        );
        assert_eq!(
            Z_N_CycloRaw::<D, P>::from(M_double[(1, 1)].clone()),
            Z_N_CycloRaw::<D, P>::from(vec![2_i64, 0, 0, 0])
>>>>>>> 750101ec
        );

        let M_neg = -&M;
        assert_eq!(
            Z_N_CycloRaw::<D, P>::from(M_neg[(0, 0)].clone()),
            Z_N_CycloRaw::<D, P>::from(vec![0_i64, 0, 0, -1])
        );
        assert_eq!(
            Z_N_CycloRaw::<D, P>::from(M_neg[(0, 1)].clone()),
            Z_N_CycloRaw::<D, P>::from(vec![0_i64, 0, -1, 0])
        );
        assert_eq!(
            Z_N_CycloRaw::<D, P>::from(M_neg[(1, 0)].clone()),
            Z_N_CycloRaw::<D, P>::from(vec![0_i64, -1, 0, 0])
        );
        assert_eq!(
            Z_N_CycloRaw::<D, P>::from(M_neg[(1, 1)].clone()),
            Z_N_CycloRaw::<D, P>::from(vec![-1_i64, 0, 0, 0])
        );
    }
}<|MERGE_RESOLUTION|>--- conflicted
+++ resolved
@@ -292,13 +292,8 @@
 
     #[test]
     fn test_ops() {
-<<<<<<< HEAD
-        let p = Z_N_CycloRaw::<D, P>::from(vec![1u64, 2, 3, 4]);
-        let q = Z_N_CycloRaw::<D, P>::from(vec![5u64, 6, 7, 8]);
-=======
         let p = Z_N_CycloRaw::<D, P>::from(vec![1_u64, 2, 3, 4]);
         let q = Z_N_CycloRaw::<D, P>::from(vec![5_u64, 6, 7, 8]);
->>>>>>> 750101ec
 
         let p_ntt: Z_N_CycloNTT<D, P, W> = p.clone().into();
         let q_ntt: Z_N_CycloNTT<D, P, W> = q.clone().into();
@@ -311,17 +306,10 @@
     #[test]
     fn test_matrix() {
         let mut M: Matrix<2, 2, Z_N_CycloNTT<D, P, W>> = Matrix::zero();
-<<<<<<< HEAD
-        M[(0, 0)] = Z_N_CycloRaw::<D, P>::from(vec![0u64, 0, 0, 1]).into();
-        M[(0, 1)] = Z_N_CycloRaw::<D, P>::from(vec![0u64, 0, 1, 0]).into();
-        M[(1, 0)] = Z_N_CycloRaw::<D, P>::from(vec![0u64, 1, 0, 0]).into();
-        M[(1, 1)] = Z_N_CycloRaw::<D, P>::from(vec![1u64, 0, 0, 0]).into();
-=======
         M[(0, 0)] = Z_N_CycloRaw::<D, P>::from(vec![0_i64, 0, 0, 1]).into();
         M[(0, 1)] = Z_N_CycloRaw::<D, P>::from(vec![0_i64, 0, 1, 0]).into();
         M[(1, 0)] = Z_N_CycloRaw::<D, P>::from(vec![0_i64, 1, 0, 0]).into();
         M[(1, 1)] = Z_N_CycloRaw::<D, P>::from(vec![1_i64, 0, 0, 0]).into();
->>>>>>> 750101ec
         // M =
         // [ x^3 x^2 ]
         // [ x   1   ]
@@ -340,31 +328,12 @@
         ); // x + x^4
         assert_eq!(
             Z_N_CycloRaw::<D, P>::from(M_square[(1, 1)].clone()),
-<<<<<<< HEAD
-            Z_N_CycloRaw::<D, P>::from(vec![1u64, 0, 0, 1])
-=======
             Z_N_CycloRaw::<D, P>::from(vec![1_i64, 0, 0, 1])
->>>>>>> 750101ec
         ); // 1 + x^3
 
         let M_double = &M + &M;
         assert_eq!(
             Z_N_CycloRaw::<D, P>::from(M_double[(0, 0)].clone()),
-<<<<<<< HEAD
-            Z_N_CycloRaw::<D, P>::from(vec![0u64, 0, 0, 2])
-        );
-        assert_eq!(
-            Z_N_CycloRaw::<D, P>::from(M_double[(0, 1)].clone()),
-            Z_N_CycloRaw::<D, P>::from(vec![0u64, 0, 2, 0])
-        );
-        assert_eq!(
-            Z_N_CycloRaw::<D, P>::from(M_double[(1, 0)].clone()),
-            Z_N_CycloRaw::<D, P>::from(vec![0u64, 2, 0, 0])
-        );
-        assert_eq!(
-            Z_N_CycloRaw::<D, P>::from(M_double[(1, 1)].clone()),
-            Z_N_CycloRaw::<D, P>::from(vec![2u64, 0, 0, 0])
-=======
             Z_N_CycloRaw::<D, P>::from(vec![0_i64, 0, 0, 2])
         );
         assert_eq!(
@@ -378,7 +347,6 @@
         assert_eq!(
             Z_N_CycloRaw::<D, P>::from(M_double[(1, 1)].clone()),
             Z_N_CycloRaw::<D, P>::from(vec![2_i64, 0, 0, 0])
->>>>>>> 750101ec
         );
 
         let M_neg = -&M;
