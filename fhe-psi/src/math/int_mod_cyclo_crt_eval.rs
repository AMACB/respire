use crate::math::gadget::RingElementDecomposable;
use crate::math::int_mod_crt::IntModCRT;
use crate::math::int_mod_cyclo::IntModCyclo;
use crate::math::int_mod_cyclo_crt::IntModCycloCRT;
use crate::math::int_mod_cyclo_eval::IntModCycloEval;
use crate::math::int_mod_poly::IntModPoly;
use crate::math::matrix::Matrix;
use crate::math::rand_sampled::*;
use crate::math::ring_elem::*;
use rand::Rng;
use std::ops::{Add, AddAssign, Mul, MulAssign, Neg, Sub, SubAssign};

// TODO: documentation

#[derive(Debug, Clone, PartialEq, Eq)]
#[repr(C)]
pub struct IntModCycloCRTEval<
    const D: usize,
    const N1: u64,
    const N2: u64,
    const N1_INV: u64,
    const N2_INV: u64,
    const W1: u64,
    const W2: u64,
> {
    pub(in crate::math) p1: IntModCycloEval<D, N1, W1>,
    pub(in crate::math) p2: IntModCycloEval<D, N2, W2>,
}

/// Conversions

impl<
        const D: usize,
        const N1: u64,
        const N2: u64,
        const N1_INV: u64,
        const N2_INV: u64,
        const W1: u64,
        const W2: u64,
    > From<u64> for IntModCycloCRTEval<D, N1, N2, N1_INV, N2_INV, W1, W2>
{
    fn from(a: u64) -> Self {
        Self {
            p1: a.into(),
            p2: a.into(),
        }
    }
}

impl<
        const D: usize,
        const N1: u64,
        const N2: u64,
        const N1_INV: u64,
        const N2_INV: u64,
        const W1: u64,
        const W2: u64,
    > From<(IntModCycloEval<D, N1, W1>, IntModCycloEval<D, N2, W2>)>
    for IntModCycloCRTEval<D, N1, N2, N1_INV, N2_INV, W1, W2>
{
    fn from(a: (IntModCycloEval<D, N1, W1>, IntModCycloEval<D, N2, W2>)) -> Self {
        IntModCycloCRTEval { p1: a.0, p2: a.1 }
    }
}

impl<
        const D: usize,
        const N1: u64,
        const N2: u64,
        const N1_INV: u64,
        const N2_INV: u64,
        const W1: u64,
        const W2: u64,
<<<<<<< HEAD
        const N: u64,
    > From<&IntModCyclo<D, N>> for IntModCycloCRTEval<D, N1, N2, N1_INV, N2_INV, W1, W2>
=======
    > From<IntModCycloCRTEval<D, N1, N2, N1_INV, N2_INV, W1, W2>>
    for IntModCycloCRT<D, N1, N2, N1_INV, N2_INV>
{
    fn from(a: IntModCycloCRTEval<D, N1, N2, N1_INV, N2_INV, W1, W2>) -> Self {
        let p1_raw: IntModCyclo<D, N1> = a.p1.into();
        let p2_raw: IntModCyclo<D, N2> = a.p2.into();
        (p1_raw, p2_raw).into()
    }
}

impl<
        const D: usize,
        const N1: u64,
        const N2: u64,
        const N1_INV: u64,
        const N2_INV: u64,
        const W1: u64,
        const W2: u64,
    > From<&IntModCycloCRTEval<D, N1, N2, N1_INV, N2_INV, W1, W2>>
    for IntModCycloCRT<D, N1, N2, N1_INV, N2_INV>
>>>>>>> 2d9ffda9
{
    fn from(a: &IntModCyclo<D, N>) -> Self {
        IntModCycloCRTEval::from(&IntModCycloCRT::from(a))
    }
}

impl<
        const D: usize,
        const N1: u64,
        const N2: u64,
        const N1_INV: u64,
        const N2_INV: u64,
        const W1: u64,
        const W2: u64,
    > From<&IntModCycloCRT<D, N1, N2, N1_INV, N2_INV>>
    for IntModCycloCRTEval<D, N1, N2, N1_INV, N2_INV, W1, W2>
{
    fn from(a: &IntModCycloCRT<D, N1, N2, N1_INV, N2_INV>) -> Self {
        let p1_eval: IntModCycloEval<D, N1, W1> = (&a.p1).into();
        let p2_eval: IntModCycloEval<D, N2, W2> = (&a.p2).into();
        (p1_eval, p2_eval).into()
    }
}

// impl<const D: usize, const N1: u64, const N2: u64, const N1_INV: u64, const N2_INV: u64, const W1: u64, const W2: u64> From<[Z_N<N>; D]> for Z_N_CycloNTT_CRT<D, N1, N2, N1_INV, N2_INV, W1, W2> {
//     fn from(coeff: [Z_N<N>; D]) -> Self {
//         Self { coeff }
//     }
// }

// impl<const D: usize, const N1: u64, const N2: u64, const N1_INV: u64, const N2_INV: u64, const W1: u64, const W2: u64> From<PolynomialZ_N<N>> for Z_N_CycloNTT_CRT<D, N1, N2, N1_INV, N2_INV, W1, W2> {
//     fn from(polynomial: PolynomialZ_N<N>) -> Self {
//         let mut coeff: [Z_N<N>; D] = [0_u64.into(); D];
//         for (i, x) in polynomial.coeff_iter().enumerate() {
//             if i / D % 2 == 0 {
//                 coeff[i % D] += x;
//             } else {
//                 coeff[i % D] -= x;
//             }
//         }
//         coeff.into()
//     }
// }

impl<
        const D: usize,
        const N1: u64,
        const N2: u64,
        const N1_INV: u64,
        const N2_INV: u64,
        const W1: u64,
        const W2: u64,
    > From<Vec<u64>> for IntModCycloCRTEval<D, N1, N2, N1_INV, N2_INV, W1, W2>
{
    fn from(coeff: Vec<u64>) -> Self {
        IntModCycloCRTEval {
            p1: IntModCycloEval::from(IntModPoly::from(coeff.clone())),
            p2: IntModCycloEval::from(IntModPoly::from(coeff)),
        }
    }
}

// impl<const D: usize, const N1: u64, const N2: u64, const N1_INV: u64, const N2_INV: u64, const W1: u64, const W2: u64> From<Vec<Z_N<N>>> for Z_N_CycloNTT_CRT<D, N1, N2, N1_INV, N2_INV, W1, W2> {
//     fn from(coeff: Vec<Z_N<N>>) -> Self {
//         Z_N_CycloNTT_CRT::from(PolynomialZ_N::from(coeff))
//     }
// }

// impl<const D: usize, const N1: u64, const N2: u64, const N1_INV: u64, const N2_INV: u64, const W1: u64, const W2: u64> TryFrom<&Z_N_CycloNTT_CRT<D, N1, N2, N1_INV, N2_INV, W1, W2>> for Z_N<N> {
//     type Error = ();

//     /// Inverse of `From<u64>`. Errors if element is not a constant.
//     fn try_from(a: &Z_N_CycloNTT_CRT<D, N1, N2, N1_INV, N2_INV, W1, W2>) -> Result<Self, Self::Error> {
//         for i in 1..D {
//             if a.coeff[i] != Z_N::zero() {
//                 return Err(());
//             }
//         }
//         Ok(a.coeff[0])
//     }
// }

// impl<const D: usize, const N1: u64, const N2: u64, const N1_INV: u64, const N2_INV: u64, const W1: u64, const W2: u64, const W: u64> From<Z_N_CycloNTT<D, N, W>>
//     for Z_N_CycloNTT_CRT<D, N1, N2, N1_INV, N2_INV, W1, W2>
// {
//     fn from(a_eval: Z_N_CycloNTT<D, N, W>) -> Self {
//         (&a_eval).into()
//     }
// }

// impl<const D: usize, const N1: u64, const N2: u64, const N1_INV: u64, const N2_INV: u64, const W1: u64, const W2: u64, const W: u64> From<&Z_N_CycloNTT<D, N, W>>
//     for Z_N_CycloNTT_CRT<D, N1, N2, N1_INV, N2_INV, W1, W2>
// {
//     fn from(a_eval: &Z_N_CycloNTT<D, N, W>) -> Self {
//         // TODO: this should be in the type, probably
//         let mut log_d = 1;
//         while (1 << log_d) < D {
//             log_d += 1;
//         }
//         assert_eq!(1 << log_d, D);

//         let root: Z_N<N> = W.into();

//         let mut coeff: [Z_N<N>; D] = [0_u64.into(); D];
//         for (i, x) in a_eval.points_iter().enumerate() {
//             coeff[i] = x.clone();
//         }

//         bit_reverse_order(&mut coeff, log_d);
//         ntt(&mut coeff, (root * root).inverse(), log_d);

//         let mut inv_root_pow: Z_N<N> = 1u64.into();
//         let inv_root = root.inverse();
//         let inv_D = Z_N::<N>::from(D as u64).inverse();
//         for i in 0..D {
//             // divide by degree
//             coeff[i] *= inv_D;
//             // negacyclic post-processing
//             coeff[i] *= inv_root_pow;
//             inv_root_pow *= inv_root;
//         }

//         return Self { coeff };
//     }
// }

/// [`RingElementRef`] implementation

impl<
        const D: usize,
        const N1: u64,
        const N2: u64,
        const N1_INV: u64,
        const N2_INV: u64,
        const W1: u64,
        const W2: u64,
    > RingElementRef<IntModCycloCRTEval<D, N1, N2, N1_INV, N2_INV, W1, W2>>
    for &IntModCycloCRTEval<D, N1, N2, N1_INV, N2_INV, W1, W2>
{
}

impl<
        const D: usize,
        const N1: u64,
        const N2: u64,
        const N1_INV: u64,
        const N2_INV: u64,
        const W1: u64,
        const W2: u64,
    > Add for &IntModCycloCRTEval<D, N1, N2, N1_INV, N2_INV, W1, W2>
{
    type Output = IntModCycloCRTEval<D, N1, N2, N1_INV, N2_INV, W1, W2>;
    fn add(self, rhs: Self) -> Self::Output {
        IntModCycloCRTEval {
            p1: &self.p1 + &rhs.p1,
            p2: &self.p2 + &rhs.p2,
        }
    }
}

impl<
        const D: usize,
        const N1: u64,
        const N2: u64,
        const N1_INV: u64,
        const N2_INV: u64,
        const W1: u64,
        const W2: u64,
    > Sub for &IntModCycloCRTEval<D, N1, N2, N1_INV, N2_INV, W1, W2>
{
    type Output = IntModCycloCRTEval<D, N1, N2, N1_INV, N2_INV, W1, W2>;
    fn sub(self, rhs: Self) -> Self::Output {
        IntModCycloCRTEval {
            p1: &self.p1 - &rhs.p1,
            p2: &self.p2 - &rhs.p2,
        }
    }
}

impl<
        const D: usize,
        const N1: u64,
        const N2: u64,
        const N1_INV: u64,
        const N2_INV: u64,
        const W1: u64,
        const W2: u64,
    > Mul for &IntModCycloCRTEval<D, N1, N2, N1_INV, N2_INV, W1, W2>
{
    type Output = IntModCycloCRTEval<D, N1, N2, N1_INV, N2_INV, W1, W2>;
    fn mul(self, rhs: Self) -> Self::Output {
        IntModCycloCRTEval {
            p1: &self.p1 * &rhs.p1,
            p2: &self.p2 * &rhs.p2,
        }
    }
}

impl<
        const D: usize,
        const N1: u64,
        const N2: u64,
        const N1_INV: u64,
        const N2_INV: u64,
        const W1: u64,
        const W2: u64,
    > Neg for &IntModCycloCRTEval<D, N1, N2, N1_INV, N2_INV, W1, W2>
{
    type Output = IntModCycloCRTEval<D, N1, N2, N1_INV, N2_INV, W1, W2>;
    fn neg(self) -> Self::Output {
        IntModCycloCRTEval {
            p1: -&self.p1,
            p2: -&self.p2,
        }
    }
}

/// [`RingElement`] implementation

impl<
        const D: usize,
        const N1: u64,
        const N2: u64,
        const N1_INV: u64,
        const N2_INV: u64,
        const W1: u64,
        const W2: u64,
    > RingElement for IntModCycloCRTEval<D, N1, N2, N1_INV, N2_INV, W1, W2>
{
    fn zero() -> IntModCycloCRTEval<D, N1, N2, N1_INV, N2_INV, W1, W2> {
        IntModCycloCRTEval {
            p1: IntModCycloEval::zero(),
            p2: IntModCycloEval::zero(),
        }
    }
    fn one() -> IntModCycloCRTEval<D, N1, N2, N1_INV, N2_INV, W1, W2> {
        IntModCycloCRTEval {
            p1: IntModCycloEval::one(),
            p2: IntModCycloEval::one(),
        }
    }

    fn add_eq_mul(&mut self, a: &Self, b: &Self) {
        for i in 0..D {
            self.p1.points[i] += a.p1.points[i] * b.p1.points[i];
            self.p2.points[i] += a.p2.points[i] * b.p2.points[i];
        }
    }
}

impl<
        'a,
        const D: usize,
        const N1: u64,
        const N2: u64,
        const N1_INV: u64,
        const N2_INV: u64,
        const W1: u64,
        const W2: u64,
    > AddAssign<&'a Self> for IntModCycloCRTEval<D, N1, N2, N1_INV, N2_INV, W1, W2>
{
    fn add_assign(&mut self, rhs: &'a Self) {
        self.p1 += &rhs.p1;
        self.p2 += &rhs.p2;
    }
}

impl<
        'a,
        const D: usize,
        const N1: u64,
        const N2: u64,
        const N1_INV: u64,
        const N2_INV: u64,
        const W1: u64,
        const W2: u64,
    > SubAssign<&'a Self> for IntModCycloCRTEval<D, N1, N2, N1_INV, N2_INV, W1, W2>
{
    fn sub_assign(&mut self, rhs: &'a Self) {
        self.p1 -= &rhs.p1;
        self.p2 -= &rhs.p2;
    }
}

// impl<'a, const D: usize, const N1: u64, const N2: u64, const N1_INV: u64, const N2_INV: u64, const W1: u64, const W2: u64> MulAssign<Z_N<N>> for Z_N_CycloNTT_CRT<D, N1, N2, N1_INV, N2_INV, W1, W2> {
//     fn mul_assign(&mut self, rhs: Z_N<N>) {
//         self.p1 *= &rhs.p1;
//         self.p2 *= &rhs.p2;
//     }
// }

impl<
        'a,
        const D: usize,
        const N1: u64,
        const N2: u64,
        const N1_INV: u64,
        const N2_INV: u64,
        const W1: u64,
        const W2: u64,
    > MulAssign<&'a Self> for IntModCycloCRTEval<D, N1, N2, N1_INV, N2_INV, W1, W2>
{
    fn mul_assign(&mut self, _: &'a Self) {
        todo!()
    }
}

impl<
        const D: usize,
        const N1: u64,
        const N2: u64,
        const N1_INV: u64,
        const N2_INV: u64,
        const W1: u64,
        const W2: u64,
        const BASE: u64,
        const LEN: usize,
    > RingElementDecomposable<BASE, LEN> for IntModCycloCRTEval<D, N1, N2, N1_INV, N2_INV, W1, W2>
{
    fn decompose_into_mat<const N: usize, const M: usize>(
        &self,
        mat: &mut Matrix<N, M, Self>,
        i: usize,
        j: usize,
    ) {
        let mut m: Matrix<LEN, 1, IntModCycloCRT<D, N1, N2, N1_INV, N2_INV>> = Matrix::zero();
        <IntModCycloCRT<D, N1, N2, N1_INV, N2_INV> as RingElementDecomposable<BASE, LEN>>::decompose_into_mat::<LEN, 1>(&IntModCycloCRT::from(self), &mut m, 0, 0);
        for k in 0..LEN {
            mat[(i + k, j)] = (&m[(k, 0)]).into();
        }
    }
}

/// Random sampling

impl<
        const D: usize,
        const N1: u64,
        const N2: u64,
        const N1_INV: u64,
        const N2_INV: u64,
        const W1: u64,
        const W2: u64,
    > RandUniformSampled for IntModCycloCRTEval<D, N1, N2, N1_INV, N2_INV, W1, W2>
{
    fn rand_uniform<T: Rng>(rng: &mut T) -> Self {
        IntModCycloCRTEval {
            p1: IntModCycloEval::rand_uniform(rng),
            p2: IntModCycloEval::rand_uniform(rng),
        }
    }
}

impl<
        const D: usize,
        const N1: u64,
        const N2: u64,
        const N1_INV: u64,
        const N2_INV: u64,
        const W1: u64,
        const W2: u64,
    > RandZeroOneSampled for IntModCycloCRTEval<D, N1, N2, N1_INV, N2_INV, W1, W2>
{
    fn rand_zero_one<T: Rng>(rng: &mut T) -> Self {
        (&IntModCycloCRT::rand_zero_one(rng)).into()
    }
}

impl<
        const D: usize,
        const N1: u64,
        const N2: u64,
        const N1_INV: u64,
        const N2_INV: u64,
        const W1: u64,
        const W2: u64,
    > RandDiscreteGaussianSampled for IntModCycloCRTEval<D, N1, N2, N1_INV, N2_INV, W1, W2>
{
    fn rand_discrete_gaussian<T: Rng, const NOISE_WIDTH_MILLIONTHS: u64>(rng: &mut T) -> Self {
        (&IntModCycloCRT::rand_discrete_gaussian::<_, NOISE_WIDTH_MILLIONTHS>(rng)).into()
    }
}

// Other polynomial-specific operations.

// TODO: maybe don't need this bc of index
// impl<const D: usize, const N1: u64, const N2: u64, const N1_INV: u64, const N2_INV: u64, const W1: u64, const W2: u64> Z_N_CycloNTT_CRT<D, N1, N2, N1_INV, N2_INV, W1, W2> {
//     pub fn coeff_iter(&self) -> Iter<'_, Z_N<{ N }>> {
//         self.coeff.iter()
//     }
// }

impl<
        const D: usize,
        const N1: u64,
        const N2: u64,
        const N1_INV: u64,
        const N2_INV: u64,
        const W1: u64,
        const W2: u64,
    > IntModCycloCRTEval<D, N1, N2, N1_INV, N2_INV, W1, W2>
{
    pub fn norm(&self) -> u64 {
        let p: IntModCycloCRT<D, N1, N2, N1_INV, N2_INV> = self.into();
        p.norm()
    }
}

impl<
        const D: usize,
        const N1: u64,
        const N2: u64,
        const N1_INV: u64,
        const N2_INV: u64,
        const W1: u64,
        const W2: u64,
    > IntModCycloCRTEval<D, N1, N2, N1_INV, N2_INV, W1, W2>
{
    pub fn reduce_mod(a: &mut IntModCycloCRTEval<D, 0, 0, 0, 0, 0, 0>) {
        for i in 0..D {
            a.p1.points[i] = (u64::from(a.p1.points[i]) % N1).into();
            a.p2.points[i] = (u64::from(a.p2.points[i]) % N2).into();
        }
    }

    pub fn auto(&self, k: usize) -> Self {
        (self.p1.auto(k), self.p2.auto(k)).into()
    }

    pub fn mul_x_pow(&self, k: usize) -> Self {
        (self.p1.mul_x_pow(k), self.p2.mul_x_pow(k)).into()
    }
}

unsafe impl<
        const D: usize,
        const N1: u64,
        const N2: u64,
        const N1_INV: u64,
        const N2_INV: u64,
        const W1: u64,
        const W2: u64,
        const M1: u64,
        const M2: u64,
        const M1_INV: u64,
        const M2_INV: u64,
        const WW1: u64,
        const WW2: u64,
    > RingCompatible<IntModCycloCRTEval<D, M1, M2, M1_INV, M2_INV, WW1, WW2>>
    for IntModCycloCRTEval<D, N1, N2, N1_INV, N2_INV, W1, W2>
{
}

// TODO: this should be a TryFrom
impl<
        const D: usize,
        const N1: u64,
        const N2: u64,
        const N1_INV: u64,
        const N2_INV: u64,
        const W1: u64,
        const W2: u64,
    > From<&IntModCycloCRTEval<D, N1, N2, N1_INV, N2_INV, W1, W2>>
    for IntModCRT<N1, N2, N1_INV, N2_INV>
{
    fn from(a: &IntModCycloCRTEval<D, N1, N2, N1_INV, N2_INV, W1, W2>) -> Self {
        let p: IntModCycloCRT<D, N1, N2, N1_INV, N2_INV> = a.into();
        (&p).into()
    }
}

// impl<const D: usize, const N1: u64, const N2: u64, const N1_INV: u64, const N2_INV: u64, const W1: u64, const W2: u64> Index<usize> for Z_N_CycloNTT_CRT<D, N1, N2, N1_INV, N2_INV, W1, W2> {
//     type Output = (Z_N<N1>, Z_N<N2>);
//     fn index(&self, index: usize) -> &Self::Output {
//         &(self.p1[0], self.p2[0])
//     }
// }

// #[cfg(test)]
// mod test {
//     use super::*;
//     use crate::math::matrix::Matrix;

//     const D: usize = 4; // Z_q[X] / (X^4 + 1)
//     const P: u64 = (1_u64 << 32) - 5;

//     // TODO: add more tests.
//     #[test]
//     fn test_from_into() {
//         let p = Z_N_CycloNTT_CRT::<D, P>::from(vec![42, 6, 1, 0, 5]);
//         let q = Z_N_CycloNTT_CRT::<D, P>::from(vec![37, 6, 1, 0]);
//         let r = Z_N_CycloNTT_CRT::<D, P>::from(vec![41, 6, 1, 0, 5, 0, 0, 0, 1]);
//         assert_eq!(p, q);
//         assert_eq!(p, r);
//         assert_eq!(q, r);

//         let s = Z_N_CycloNTT_CRT::<D, P>::from(vec![9483, 1, 1, 1, 323, P - 12139, 10491, 1, 1]);
//         let t = Z_N_CycloNTT_CRT::<D, P>::from(vec![9161, 12140, P - 10490, 0, 0]);
//         assert_eq!(s, t);
//     }

//     #[test]
//     fn test_ops() {
//         let p = Z_N_CycloNTT_CRT::<D, P>::from(vec![0, 0, 0, 1]);
//         let q = Z_N_CycloNTT_CRT::<D, P>::from(vec![0, 0, 2, 0]);
//         let sum = Z_N_CycloNTT_CRT::<D, P>::from(vec![0, 0, 2, 1]);
//         let diff = Z_N_CycloNTT_CRT::<D, P>::from(vec![0, 0, P - 2, 1]);
//         let prod = Z_N_CycloNTT_CRT::<D, P>::from(vec![0, P - 2, 0, 0]);
//         let square = Z_N_CycloNTT_CRT::<D, P>::from(vec![0, 0, P - 1, 0]);
//         let neg = Z_N_CycloNTT_CRT::<D, P>::from(vec![0, 0, 0, P - 1]);
//         assert_eq!(&p + &q, sum);
//         assert_eq!(&p - &q, diff);
//         assert_eq!(&p * &q, prod);
//         assert_eq!(&p * &p, square);
//         assert_eq!(-&p, neg);
//     }

//     #[test]
//     fn test_matrix() {
//         let mut M: Matrix<2, 2, Z_N_CycloNTT_CRT<D, P>> = Matrix::zero();
//         M[(0, 0)] = Z_N_CycloNTT_CRT::<D, P>::from(vec![0, 0, 0, 1]);
//         M[(0, 1)] = Z_N_CycloNTT_CRT::<D, P>::from(vec![0, 0, 1, 0]);
//         M[(1, 0)] = Z_N_CycloNTT_CRT::<D, P>::from(vec![0, 1, 0, 0]);
//         M[(1, 1)] = Z_N_CycloNTT_CRT::<D, P>::from(vec![1, 0, 0, 0]);
//         // M =
//         // [ x^3 x^2 ]
//         // [ x   1   ]
//         let M_square = &M * &M;
//         assert_eq!(
//             M_square[(0, 0)],
//             Z_N_CycloNTT_CRT::<D, P>::from(vec![0, 0, P - 1, 1])
//         ); // x^3 + x^6
//         assert_eq!(
//             M_square[(0, 1)],
//             Z_N_CycloNTT_CRT::<D, P>::from(vec![0, P - 1, 1, 0])
//         ); // x^2 + x^5
//         assert_eq!(
//             M_square[(1, 0)],
//             Z_N_CycloNTT_CRT::<D, P>::from(vec![P - 1, 1, 0, 0])
//         ); // x + x^4
//         assert_eq!(
//             M_square[(1, 1)],
//             Z_N_CycloNTT_CRT::<D, P>::from(vec![1, 0, 0, 1])
//         ); // 1 + x^3

//         let M_double = &M + &M;
//         assert_eq!(
//             M_double[(0, 0)],
//             Z_N_CycloNTT_CRT::<D, P>::from(vec![0, 0, 0, 2])
//         );
//         assert_eq!(
//             M_double[(0, 1)],
//             Z_N_CycloNTT_CRT::<D, P>::from(vec![0, 0, 2, 0])
//         );
//         assert_eq!(
//             M_double[(1, 0)],
//             Z_N_CycloNTT_CRT::<D, P>::from(vec![0, 2, 0, 0])
//         );
//         assert_eq!(
//             M_double[(1, 1)],
//             Z_N_CycloNTT_CRT::<D, P>::from(vec![2, 0, 0, 0])
//         );

//         let M_neg = -&M;
//         assert_eq!(
//             M_neg[(0, 0)],
//             Z_N_CycloNTT_CRT::<D, P>::from(vec![0, 0, 0, P - 1])
//         );
//         assert_eq!(
//             M_neg[(0, 1)],
//             Z_N_CycloNTT_CRT::<D, P>::from(vec![0, 0, P - 1, 0])
//         );
//         assert_eq!(
//             M_neg[(1, 0)],
//             Z_N_CycloNTT_CRT::<D, P>::from(vec![0, P - 1, 0, 0])
//         );
//         assert_eq!(
//             M_neg[(1, 1)],
//             Z_N_CycloNTT_CRT::<D, P>::from(vec![P - 1, 0, 0, 0])
//         );
//     }
// }<|MERGE_RESOLUTION|>--- conflicted
+++ resolved
@@ -71,10 +71,6 @@
         const N2_INV: u64,
         const W1: u64,
         const W2: u64,
-<<<<<<< HEAD
-        const N: u64,
-    > From<&IntModCyclo<D, N>> for IntModCycloCRTEval<D, N1, N2, N1_INV, N2_INV, W1, W2>
-=======
     > From<IntModCycloCRTEval<D, N1, N2, N1_INV, N2_INV, W1, W2>>
     for IntModCycloCRT<D, N1, N2, N1_INV, N2_INV>
 {
@@ -93,9 +89,8 @@
         const N2_INV: u64,
         const W1: u64,
         const W2: u64,
-    > From<&IntModCycloCRTEval<D, N1, N2, N1_INV, N2_INV, W1, W2>>
-    for IntModCycloCRT<D, N1, N2, N1_INV, N2_INV>
->>>>>>> 2d9ffda9
+        const N: u64,
+    > From<&IntModCyclo<D, N>> for IntModCycloCRTEval<D, N1, N2, N1_INV, N2_INV, W1, W2>
 {
     fn from(a: &IntModCyclo<D, N>) -> Self {
         IntModCycloCRTEval::from(&IntModCycloCRT::from(a))
