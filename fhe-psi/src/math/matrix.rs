--- conflicted
+++ resolved
@@ -156,11 +156,6 @@
     }
 }
 
-<<<<<<< HEAD
-/*
- *  Arithmetic operations
- */
-=======
 /// Conversions
 impl<const N: usize, const M: usize, R: RingElement> Matrix<N, M, R>
 where
@@ -183,7 +178,6 @@
     }
 }
 /// Arithmetic operations
->>>>>>> 750101ec
 
 impl<const N: usize, const M: usize, R: RingElement> Mul<&R> for &Matrix<N, M, R>
 where
