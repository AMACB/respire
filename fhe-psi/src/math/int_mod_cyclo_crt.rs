--- conflicted
+++ resolved
@@ -6,6 +6,7 @@
 use crate::math::int_mod_crt::IntModCRT;
 use crate::math::int_mod_cyclo::IntModCyclo;
 use crate::math::int_mod_cyclo_crt_eval::IntModCycloCRTEval;
+use crate::math::int_mod_cyclo_eval::IntModCycloEval;
 use crate::math::int_mod_poly::IntModPoly;
 use crate::math::matrix::Matrix;
 use crate::math::rand_sampled::*;
@@ -76,10 +77,6 @@
         const N2_INV: u64,
         const W1: u64,
         const W2: u64,
-<<<<<<< HEAD
-    > From<&IntModCycloCRTEval<D, N1, N2, N1_INV, N2_INV, W1, W2>>
-    for IntModCycloCRT<D, N1, N2, N1_INV, N2_INV>
-=======
     > From<IntModCycloCRT<D, N1, N2, N1_INV, N2_INV>>
     for IntModCycloCRTEval<D, N1, N2, N1_INV, N2_INV, W1, W2>
 {
@@ -98,9 +95,8 @@
         const N2_INV: u64,
         const W1: u64,
         const W2: u64,
-    > From<&IntModCycloCRT<D, N1, N2, N1_INV, N2_INV>>
-    for IntModCycloCRTEval<D, N1, N2, N1_INV, N2_INV, W1, W2>
->>>>>>> 2d9ffda9
+    > From<&IntModCycloCRTEval<D, N1, N2, N1_INV, N2_INV, W1, W2>>
+    for IntModCycloCRT<D, N1, N2, N1_INV, N2_INV>
 {
     fn from(a: &IntModCycloCRTEval<D, N1, N2, N1_INV, N2_INV, W1, W2>) -> Self {
         let p1_raw: IntModCyclo<D, N1> = (&a.p1).into();
