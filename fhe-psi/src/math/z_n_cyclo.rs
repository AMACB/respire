--- conflicted
+++ resolved
@@ -7,13 +7,9 @@
 use crate::math::z_n::Z_N;
 use crate::math::z_n_cyclo_ntt::Z_N_CycloNTT;
 use rand::Rng;
-<<<<<<< HEAD
-use std::ops::{Add, AddAssign, Mul, MulAssign, Neg, Sub, SubAssign};
-use std::slice::Iter;
-=======
 use std::cmp::{max, min};
 use std::ops::{Add, AddAssign, Index, Mul, MulAssign, Neg, Sub, SubAssign};
->>>>>>> 574a6415
+use std::slice::Iter;
 
 // TODO
 // This is the stupid implementation. We will need:
@@ -241,14 +237,15 @@
     }
 }
 
-<<<<<<< HEAD
 /// Other polynomial-specific operations.
 
+// TODO: maybe don't need this bc of index
 impl<const D: usize, const N: u64> Z_N_CycloRaw<D, N> {
     pub fn coeff_iter(&self) -> Iter<'_, Z_N<{ N }>> {
         self.coeff.iter()
-=======
-/// Other methods
+    }
+}
+
 impl<const D: usize, const N: u64> Z_N_CycloRaw<D, N> {
     pub fn norm(&self) -> u64 {
         let mut worst: u64 = 0;
@@ -265,7 +262,6 @@
     type Output = Z_N<N>;
     fn index(&self, index: usize) -> &Self::Output {
         &self.coeff[index]
->>>>>>> 574a6415
     }
 }
 
